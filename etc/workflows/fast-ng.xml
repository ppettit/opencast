--- conflicted
+++ resolved
@@ -165,30 +165,7 @@
       </configurations>
     </operation>
 
-<<<<<<< HEAD
-    <!-- encode to feed preview images -->
-
-    <!-- Uncomment this if you need the feed preview image
-    <operation
-      id="image"
-      if="${publishToMediaModule} OR ${publishToOaiPmh}"
-      fail-on-error="true"
-      exception-handler-workflow="error"
-      description="Creating feed preview images">
-      <configurations>
-        <configuration key="source-flavor">*/preview</configuration>
-        <configuration key="target-flavor">*/feed+preview</configuration>
-        <configuration key="target-tags">rss,atom</configuration>
-        <configuration key="encoding-profile">feed-cover.http</configuration>
-        <configuration key="time">1</configuration>
-      </configurations>
-    </operation>
-    -->
-
-    <!-- run the videosegmentation -->
-=======
     <!-- run the video segmentation -->
->>>>>>> 894a657f
 
     <operation
       id="segment-video"
@@ -259,37 +236,29 @@
       description="Publishing to Engage">
       <configurations>
         <configuration key="download-source-flavors">dublincore/*,security/*</configuration>
-<<<<<<< HEAD
-        <configuration key="download-source-tags">engage-download,atom,rss</configuration>
-=======
         <configuration key="download-source-tags">engage-download</configuration>
->>>>>>> 894a657f
         <configuration key="streaming-source-tags">engage-streaming</configuration>
         <configuration key="check-availability">true</configuration>
       </configurations>
     </operation>
 
-<<<<<<< HEAD
     <!-- Publish to OAI-PMH -->
 
     <operation
       id="publish-oaipmh"
       if="${publishToOaiPmh}"
-      exception-handler-workflow="error"
+      exception-handler-workflow="ng-partial-error"
       description="Publish to OAI-PMH Default Repository">
       <configurations>
         <configuration key="download-flavors">dublincore/*,security/*</configuration>
-        <configuration key="download-tags">engage-download,atom,rss</configuration>
+        <configuration key="download-tags">engage-download</configuration>
         <configuration key="streaming-tags">engage-streaming</configuration>
         <configuration key="check-availability">true</configuration>
         <configuration key="repository">default</configuration>
       </configurations>
     </operation>
 
-    <!-- Archive the current state of the mediapackage -->
-=======
     <!-- Archive the current state of the media package -->
->>>>>>> 894a657f
 
     <operation
       id="archive"
