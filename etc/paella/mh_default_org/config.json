{
  "player": {
    "accessControlClass": "OpencastAccessControl",
    "profileFrameStrategy": "paella.ProfileFrameStrategy",
    "videoQualityStrategy": "paella.BestFitVideoQualityStrategy",
    "reloadOnFullscreen": true,
    "videoZoom": {
      "enabled": true,
      "max": 800,
      "minWindowSize": 500
    },


    "deprecated-methods":[{"name":"streaming","enabled":true},
           {"name":"html","enabled":true},
           {"name":"flash","enabled":true},
                   {"name":"image","enabled":true}],

     "methods":[
      { "factory":"ChromaVideoFactory", "enabled":true },
      { "factory":"WebmVideoFactory", "enabled":true },
      { "factory":"Html5VideoFactory", "enabled":true },
      { "factory":"MpegDashVideoFactory", "enabled":true },
      { "factory":"HLSVideoFactory", "enabled":true },
      { "factory":"RTMPVideoFactory", "enabled":true },
      { "factory":"ImageVideoFactory", "enabled":true },
      { "factory":"YoutubeVideoFactory", "enabled":true },
      { "factory":"Video360ThetaFactory", "enabled":true },
      { "factory":"Video360Factory", "enabled":true }
    ],
    "audioMethods":[
      { "factory":"MultiformatAudioFactory", "enabled":true }
    ],
    "rtmpSettings": {
      "bufferTime": 5,
      "requiresSubscription": false
    },
    "slidesMarks": {
      "enabled": true,
      "color": "gray"
    }
  },
  "defaultProfile": "slide_professor",
  "data": {
    "enabled": true,
    "dataDelegates": {
      "default": "MHAnnotationServiceDefaultDataDelegate",
      "trimming": "MHAnnotationServiceTrimmingDataDelegate",
      "userInfo": "UserDataDelegate",
      "metadata": "VideoManifestMetadataDataDelegate",
      "footprints": "MHFootPrintsDataDelegate",
      "captions": "MHCaptionsDataDelegate",
      "SingleVideoExport": "MHAnnotationServiceVideoExportDelegate",
      "MultipleVideoExport": "MHAnnotationServiceVideoExportDelegate",
<<<<<<< HEAD
      "cameraTrack":"TrackCameraDataDelegate"
=======
      "cameraTrack":"OpencastTrackCameraDataDelegate"
>>>>>>> 30ada3bf
    }
  },
  "folders": {
    "profiles": "config/profiles",
    "resources": "resources",
    "skins": "resources/style"
  },
  "experimental": {
    "autoplay": true
  },
  "skin": {
    "default": "dark",
    "available": [
      "dark",
      "dark_small",
      "light",
      "light_small"
    ]
  },
  "plugins":{
    "enablePluginsByDefault": false,

    "//**** Instructions: Disable any individual plugin by setting its enable property to false": {"enabled": false},
    "//**** For a list of available plugins and configuration, go to": "https://github.com/polimediaupv/paella/blob/master/doc/plugins.md",
    "list":{
      "//****": "Button Plugins",
      "edu.harvard.dce.paella.flexSkipPlugin": {"enabled":true, "direction": "Rewind", "seconds": 10},
      "edu.harvard.dce.paella.flexSkipForwardPlugin": {"enabled":true, "direction": "Forward", "seconds": 30},
      "es.upv.paella.captionsPlugin": {"enabled":true, "searchOnCaptions":true},
      "es.upv.paella.extendedTabAdapterPlugin": {"enabled":true},
      "es.upv.paella.footprintsPlugin": {"enabled":false},
      "es.upv.paella.frameControlPlugin":  {"enabled": true, "showFullPreview": "auto"},
      "es.upv.paella.fullScreenButtonPlugin": {"enabled":true, "reloadOnFullscreen":{ "enabled":true, "keepUserSelection":true }},
      "es.upv.paella.helpPlugin": {"enabled":true, "langs":["en","es"]},
      "es.upv.paella.multipleQualitiesPlugin": {"enabled":true, "showWidthRes":true},
      "es.upv.paella.playbackRatePlugin": {"enabled":true, "availableRates": [0.75, 1, 1.25, 1.5]},
      "es.upv.paella.playPauseButtonPlugin": {"enabled":true},
      "es.upv.paella.searchPlugin": {"enabled":true, "sortType":"time", "colorSearch":false},
      "es.upv.paella.socialPlugin": {"enabled":true},
      "es.upv.paella.themeChooserPlugin":  {"enabled":true},
      "es.upv.paella.viewModePlugin": { "enabled": true },
      "es.upv.paella.volumeRangePlugin":{"enabled":true, "showMasterVolume": true, "showSlaveVolume": false },
      "es.upv.paella.pipModePlugin": { "enabled":true },
      "es.upv.paella.ratePlugin": { "enabled":true },
      "es.upv.paella.videoZoomPlugin": { "enabled":true },
      "es.upv.paella.audioLanguage": { "enabled":true },
      "es.upv.paella.videoZoomToolbarPlugin": { "enabled":false, "targetStreamIndex":0 },
      "es.upv.paella.videoZoomTrack4kPlugin": { "enabled":true, "targetStreamIndex":0, "autoModeByDefault":false },
      "es.upv.paella.airPlayPlugin": { "enabled":true },

      "//****": "Video Overlay Button Plugins",
      "es.upv.paella.liveStreamingIndicatorPlugin":  { "enabled": true },
      "es.upv.paella.showEditorPlugin":{"enabled":true,"alwaysVisible":true},
      "es.upv.paella.arrowSlidesNavigatorPlugin": {"enabled": true, "showArrowsIn": "slave"},
      "es.upv.paella.videoDataPlugin": {
        "enabled": true,
        "excludeLocations":[
          "paellaplayer.upv.es"
        ],
        "excludeParentLocations":[
          "localhost:8000"
        ]
      },

      "//****": "TabBar Plugins",
      "es.upv.paella.commentsPlugin": {"enabled": false},
      "es.upv.paella.test.tabBarExamplePlugin": {"enabled": false},

      "//****": "Event Driven Plugins",
      "es.upv.paella.blackBoardPlugin": {"enabled": true},
      "es.upv.paella.breaksPlayerPlugin": {"enabled": true},
      "es.upv.paella.overlayCaptionsPlugin": {"enabled": true},
      "es.upv.paella.playButtonOnScreenPlugin": {"enabled":true},
      "es.upv.paella.test.videoLoadPlugin": {"enabled":false},
      "es.upv.paella.translecture.captionsPlugin": {"enabled":true},
      "es.upv.paella.trimmingPlayerPlugin": {"enabled":true},
      "es.upv.paella.zoomPlugin": {"enabled": false},
      "es.upv.paella.windowTitlePlugin": {"enabled": true},
      "es.upv.paella.track4kPlugin": { "enabled":true },

      "//****": "Captions Parser Plugins",
      "es.upv.paella.captions.DFXPParserPlugin": {"enabled":true},
      "es.teltek.paella.captions.WebVTTParserPlugin": {"enabled":true},

      "//****": "Search Service Plugins",
      "es.upv.paella.search.captionsSearchPlugin": {"enabled":true},
      "es.upv.paella.frameCaptionsSearchPlugin": {"enabled":true},

      "//****": "User Tracking Saver Plugins",
      "es.upv.paella.usertracking.elasticsearchSaverPlugin": { "enabled": false, "url": "http://my.elastic.server"},
      "es.upv.paella.usertracking.GoogleAnalyticsSaverPlugIn": { "enabled": false, "trackingID": "UA-XXXXXXXX-Y" },
      "es.upv.paella.usertracking.piwikSaverPlugIn": { "enabled": false, "tracker":"http://localhost/piwik/", "siteId": "1" },
      "org.opencast.usertracking.MatomoSaverPlugIn": {
        "enabled": false,
        "server": "http://localhost/piwik/",
        "site_id": 1,
        "heartbeat": 30,
        "client_id": "Paella Player"
      },
      "es.teltek.paella.usertracking.xAPISaverPlugin": {"enabled": false, "endpoint":"http://localhost:8081/data/xAPI/", "auth":"auth_key"},

      "//****": "Opencast Plugins",
      "es.upv.paella.opencast.descriptionPlugin": { "enabled": true },
      "es.upv.paella.opencast.downloadsPlugin": { "enabled": true },
      "es.upv.paella.opencast.episodesFromSeries": { "enabled": true },
      "es.upv.paella.opencast.logIn": { "enabled": true },
      "es.upv.paella.opencast.publishPlugin": {
        "enabled": false,
        "defaultValue": false
      },
      "es.upv.paella.opencast.searchPlugin": { "enabled": true },
      "es.upv.paella.opencast.userTrackingSaverPlugIn": { "enabled": true },
      "es.upv.paella.opencast.transcriptionTabBarPlugin": { "enabled": true }
    }
  }
}<|MERGE_RESOLUTION|>--- conflicted
+++ resolved
@@ -52,11 +52,7 @@
       "captions": "MHCaptionsDataDelegate",
       "SingleVideoExport": "MHAnnotationServiceVideoExportDelegate",
       "MultipleVideoExport": "MHAnnotationServiceVideoExportDelegate",
-<<<<<<< HEAD
-      "cameraTrack":"TrackCameraDataDelegate"
-=======
       "cameraTrack":"OpencastTrackCameraDataDelegate"
->>>>>>> 30ada3bf
     }
   },
   "folders": {
