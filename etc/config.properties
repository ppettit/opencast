###########################################
### Matterhorn configuration properties ###
###########################################

# The HTTP server port.  If you set this to port 80, you need to run Matterhorn as root. Alternatively, if you want
# users to access Matterhorn on port 80 but do not want to run as root, keep the default port (8080) and use an Apache
# HTTPD server with mod_proxy to forward port 80 traffic to Matterhorn on port 8080.
org.osgi.service.http.port=8080

# Whether Matterhorn itself should handle HTTPS traffic.  Even if you set this to 'false',you can still use an Apache
# HTTPD server as a proxy to handle SSL)
org.osgi.service.http.secure.enabled=false

# The secure server port to use if running Matterhorn itself with HTTPS (as opposed to a proxy handling HTTPS).
#org.osgi.service.http.port.secure=8443

# The internal URL of this matterhorn installation, used by Matterhorn to locate services running on this instance and
# for inter-node communication in distributed setups involving more than one Matterhorn node.
#
# Note that while the server.url is the public url of this instance, there is the actual public url of an individual
# tenant, which is configured in etc/load/org.opencastproject.organization-<tenant id>.cfg with the default tenant id
# being "mh_default_org".
#
# Also note that if this felix installation is proxied behind an Apache HTTPD reverse proxy, and communication is meant
# to go through that proxy, then server.url should point to the proxy's port (usually 80).
org.opencastproject.server.url=http://localhost:8080

# The url of the remote service registry.  This is used in cases where there is no direct connection to the service
# registry database such as capture agens running in protected environments. This is typically true for capture agents
# and should be set to the url of a server running the actual implementation of the service registry and the path to
# the service registry(admin, worker, etc. See the build profiles in pom.xml for a complete list).
#org.opencastproject.serviceregistry.url=${org.opencastproject.server.url}/services

# The base URL to use for publishing job locations. If left commented out, the local server URL will be used.  Set this
# if you intend to support swapping servers with different IPs or host names.
#org.opencastproject.jobs.url=${org.opencastproject.server.url}

# The directory where the system will store its processed files (including temporary files).  This directory should
# be persistent between reboots (i.e., not /tmp)
org.opencastproject.storage.dir=${felix.work}/opencast

# The username and password to present to other Matterhorn servers when calling their REST endpoints.
# The remote server must contain matching values in its config.properties.
org.opencastproject.security.digest.user=matterhorn_system_account
org.opencastproject.security.digest.pass=CHANGE_ME

# The number of times to retry a request if the nonce expires.
org.opencastproject.security.digest.nonce.retries=12

# The configuration property specifying the minimum amount of time in seconds wait before retrying a request after
# a nonce timeout. Default is 300 seconds (5 minutes).
org.opencastproject.security.digest.nonce.base.time=300

# The maximum amount of time to wait in addition to the base time for a random generator to add after a nonce timeout
# so that requests that timeout won't all try again at exactly the same time. Default is 300 seconds (5 minutes).
org.opencastproject.security.digest.nonce.variable.time=300

# Optional account with administrative rights.
org.opencastproject.security.admin.user=admin
org.opencastproject.security.admin.pass=opencast
org.opencastproject.security.admin.roles=ROLE_ADMIN,ROLE_USER,ROLE_OAUTH_USER

# Optional demo accounts with series memberships, but not administrative rights.  If set to 'true', 1000 users will be
<<<<<<< HEAD
# loaded into the sample user directory.  Usernames are user0, ..., user999.  Passwords are pass0, ..., pass999.
org.opencastproject.security.demo.loadusers=false
=======
# loaded into the sample user directory. Usernames are user0, ..., user999. Passwords are pass0, ..., pass999.
org.opencastproject.security.demo.loadusers=true
>>>>>>> 9cdc9e72

# To enable the LDAP user provider, you must uncomment this line, and run on a JVM that provides the
# "com.sun.jndi.ldap" package.
#org.osgi.framework.system.packages.extra=com.sun.jndi.ldap,com.sun.net.ssl.internal.ssl

# The base URL of the streaming server (ususally "rtmp://<SERVER_URL>/matterhorn-engage").
# ${org.opencastproject.server.url} can not be used, because the streaming server does not use the HTTP protocol.
# Streaming is not included in the default workflow, since the Red5 streaming server is a 3rd party component that
# requires separate installation.
#org.opencastproject.streaming.url=rtmp://localhost/matterhorn-engage

# The directory where the matterhorn streaming app for Red5 stores the streams
#org.opencastproject.streaming.directory=${org.opencastproject.storage.dir}/streams

# The directory to store media, metadata, and attachments for download from the engage tool
org.opencastproject.download.directory=${org.opencastproject.storage.dir}/downloads

# The base URL for media downloads.
org.opencastproject.download.url=${org.opencastproject.server.url}/static

# Relational Database configuration.  By default, Matterhorn uses an embedded H2 database.  A standalone database server
# is recommended for production systems.  If you run the ddl script for your db vendor (see docs/scripts/ddl/) manually,
# (this is recommended) set 'ddl-generation' to 'false'.
org.opencastproject.db.ddl.generation=true

# Enable ddl script generation.  This is used by developers to update the ddl scripts, and should not be enabled in production.
#org.opencastproject.db.ddl.script.generation=false

# dbVendor can be any of the values listed at under the "eclipselink.target-database" section of
# http://www.eclipse.org/eclipselink/documentation/2.4/jpa/extensions/p_target_database.htm#target-database
# Common values include MySQL, PostgreSQL.
# org.opencastproject.db.vendor=MySQL

# Matterhorn comes with the jdbc drivers for MySQL (com.mysql.jdbc.Driver) and PostgreSQL (org.postgresql.Driver). To
# add other jdbcDrivers to the Matterhorn runtime, rebuild the matterhorn-db module with your desired drivers.
# org.opencastproject.db.jdbc.driver=com.mysql.jdbc.Driver

# The jdbc connection url, username, and password
# org.opencastproject.db.jdbc.url=jdbc:mysql://localhost/matterhorn
# org.opencastproject.db.jdbc.user=matterhorn
# org.opencastproject.db.jdbc.pass=dbpassword

# Directory to store the search, series and scheduler solr indices.  This should be a persistent and stable directory (default:
# ${org.opencastproject.storage.dir}/searchindex, ${org.opencastproject.storage.dir}/seriesindex, ${org.opencastproject.storage.dir}/schedulerindex)
#org.opencastproject.search.solr.dir=${org.opencastproject.storage.dir}/searchindex
#org.opencastproject.series.solr.dir=${org.opencastproject.storage.dir}/seriesindex
#org.opencastproject.scheduler.solr.dir=${org.opencastproject.storage.dir}/schedulerindex

# URL of the dedicated Solr server to use with the search service.  Note that if the URL is specified, the local search
# index as configured using ${org.opencastproject.search.solr.dir} will be ignored. A dedicated Solr server should be
# set up in order to enable running multiple instances of the search service. Please consult
# http://lucene.apache.org/solr/ on how to set up a standalone Solr server.
#org.opencastproject.search.solr.url=http://localhost:8983/solr/

# URL of the dedicated Solr server to use with the scheduler service.  Note that if the URL is specified, the local
# scheduler index as configured using ${org.opencastproject.scheduler.solr.dir} will be ignored. A dedicated Solr server
# should be set up in order to enable running multiple instances of the scheduler service. Please consult
# http://lucene.apache.org/solr/ on how to set up a standalone Solr server.
#org.opencastproject.scheduler.solr.url=http://localhost:8983/solr/

# URL of the dedicated Solr server to use with the series service.  Note that if the URL is specified, the local series
# index as configured using ${org.opencastproject.series.solr.dir} will be ignored. A dedicated Solr server should be
# set up in order to enable running multiple instances of the series service. Please consult
# http://lucene.apache.org/solr/ on how to set up a standalone Solr server.
#org.opencastproject.series.solr.url=http://localhost:8983/solr/

# The path to the archive repository
org.opencastproject.episode.rootdir=${org.opencastproject.storage.dir}/archive

# Directory to store the archive index of the episode service.  This should be a persistent and stable directory (default:
# ${org.opencastproject.storage.dir}/archiveindex)
#org.opencastproject.episode.solr.dir=${org.opencastproject.storage.dir}/archiveindex

# URL of the dedicated Solr server for use with the episode service.  Note that if the URL is specified, the local episode
# index as configured using ${org.opencastproject.episode.solr.dir} will be ignored. A dedicated Solr server should be
# set up in order to enable running multiple instances of the episode service. Please consult
# http://lucene.apache.org/solr/ on how to set up a standalone Solr server.
#org.opencastproject.episode.solr.url=http://localhost:8983/solr/

# The path to the repository of files used during media processing.
org.opencastproject.file.repo.path=${org.opencastproject.storage.dir}/files

# The base URL of the file server.  When using a shared filesystem between servers, set all servers to use the same URL.
# Only then will hard linking between the working file repository and the workspace be enabled to prevent downloads.
#org.opencastproject.file.repo.url=${org.opencastproject.server.url}

# The path to the working files (recommend using fast, transient storage)
org.opencastproject.workspace.rootdir=${org.opencastproject.storage.dir}/workspace

# The scheduled period in seconds, at which a workspace cleanup operation is performed
org.opencastproject.workspace.cleanup.period=86400

# The maximum age a file must reach in seconds before a deletion of the file in the workspace cleanup operation is performed
org.opencastproject.workspace.cleanup.max.age=2592000

# The ID of the default workflow definition to run when media are ingested
org.opencastproject.workflow.default.definition=full

# The max number of ingests to allow at the same time. If more ingests try than the max they will receive service unavailable.
# If commented out then the default value will be 0, meaning the server will accept all ingests.
# org.opencastproject.ingest.max.concurrent=3

# The directory to hold the workflow service's Solr configuration and data. This should be a persistent and stable directory (default:
# ${org.opencastproject.storage.dir}/workflowindex)
#org.opencastproject.workflow.solr.dir=${org.opencastproject.storage.dir}/workflowindex

# URL of the dedicated Solr server to use with the workflow service.  Note that if the URL is specified, the local
# workflow index as configured using ${org.opencastproject.workflow.solr.dir} will be ignored. A dedicated Solr server
# should be set up in order to enable running multiple instances of the workflow service. Please consult
# http://lucene.apache.org/solr/ on how to set up a standalone Solr server.
#org.opencastproject.workflow.solr.url=http://localhost:8983/solr/

# Send server configuration data to the opencast project to help us track how people are using Matterhorn.  No security
# related information will be sent to the opencast project.  Comment this out to disable this feature.
org.opencastproject.anonymous.feedback.url=http://opencast.org/form/tracking

# The maximum number of concurrent files to ingest from the inbox directory
#org.opencastproject.inbox.threads=1

# Engage Distribution delay between elements in milliseconds
org.opencastproject.distribution.delay=1000

# Path to the ffmpeg binary. Its name is sufficient if the binary is in the
# system path (default: ffmpeg)
#org.opencastproject.composer.ffmpeg.path=/usr/local/bin/ffmpeg

# Path to the mediainfo binary. Its name is sufficient if the binary is in the
# system path (default: mediainfo)
#org.opencastproject.inspection.mediainfo.path=/usr/local/bin/mediainfo

# Path to the ffprobe binary. Its name is sufficient if the binary is in the
# system path (default: ffprobe)
#org.opencastproject.inspection.ffprobe.path=/usr/local/bin/ffprobe

# Path to the qtsbtlembedder binary. Its name is sufficient if the binary is in
# the system path (default: qtsbtlembedder)
#org.opencastproject.composer.qtembedder.path=/usr/local/bin/qtsbtlembedder

# Path to the tesseract binary used by the text analyzer. Its name is
# sufficient if the binary is in the system path (default: tesseract)
#org.opencastproject.textanalyzer.tesseract.path=/usr/local/bin/tesseract

# Additional options for Tesseract like language or page segmentation mode.
# The default are no additional options.
#org.opencastproject.textanalyzer.tesseract.options=-l eng -psm 3

# Path to the gst-launch binary. Its name is sufficient if the binary is in the
# system path (default: gst-launch)
#org.opencastproject.export.gstreamer.path=/usr/bin/gst-launch

# Email address of the server's admin.
org.opencastproject.admin.email=admin@localhost

# Location of the temporary directory to build zip archives. Defaults to
# ${org.opencastproject.storage.dir}/archive-tmp
# org.opencastproject.workflow.handler.ZipWorkflowOperationHandler.tmpdir=${org.opencastproject.storage.dir}/archive-tmp<|MERGE_RESOLUTION|>--- conflicted
+++ resolved
@@ -61,13 +61,8 @@
 org.opencastproject.security.admin.roles=ROLE_ADMIN,ROLE_USER,ROLE_OAUTH_USER
 
 # Optional demo accounts with series memberships, but not administrative rights.  If set to 'true', 1000 users will be
-<<<<<<< HEAD
-# loaded into the sample user directory.  Usernames are user0, ..., user999.  Passwords are pass0, ..., pass999.
-org.opencastproject.security.demo.loadusers=false
-=======
 # loaded into the sample user directory. Usernames are user0, ..., user999. Passwords are pass0, ..., pass999.
 org.opencastproject.security.demo.loadusers=true
->>>>>>> 9cdc9e72
 
 # To enable the LDAP user provider, you must uncomment this line, and run on a JVM that provides the
 # "com.sun.jndi.ldap" package.
