--- conflicted
+++ resolved
@@ -582,7 +582,6 @@
 
   /**
    * {@inheritDoc}
-<<<<<<< HEAD
    * 
    * @see org.opencastproject.serviceregistry.api.ServiceRegistry#getCountOfAbnormalServices()
    */
@@ -593,8 +592,6 @@
 
   /**
    * {@inheritDoc}
-=======
->>>>>>> 867f1023
    *
    * @see org.opencastproject.serviceregistry.api.ServiceRegistry#count(java.lang.String,
    *      org.opencastproject.job.api.Job.Status)
