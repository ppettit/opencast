<project xmlns="http://maven.apache.org/POM/4.0.0" xmlns:xsi="http://www.w3.org/2001/XMLSchema-instance" xsi:schemaLocation="http://maven.apache.org/POM/4.0.0 http://maven.apache.org/maven-v4_0_0.xsd">
  <modelVersion>4.0.0</modelVersion>
  <artifactId>matterhorn-conductor</artifactId>
  <packaging>bundle</packaging>
  <name>matterhorn-conductor</name>
  <parent>
    <groupId>org.opencastproject</groupId>
    <artifactId>base</artifactId>
    <version>2.1-SNAPSHOT</version>
    <relativePath>../../pom.xml</relativePath>
  </parent>
  <properties>
    <matterhorn.basedir>${project.basedir}/../..</matterhorn.basedir>
    <checkstyle.skip>false</checkstyle.skip>
  </properties>
  <dependencies>
    <dependency>
      <groupId>org.opencastproject</groupId>
      <artifactId>matterhorn-common</artifactId>
      <version>${project.version}</version>
    </dependency>
    <dependency>
      <groupId>org.opencastproject</groupId>
      <artifactId>matterhorn-archive-api</artifactId>
      <version>${project.version}</version>
    </dependency>
    <dependency>
      <groupId>org.opencastproject</groupId>
      <artifactId>matterhorn-archive-schema</artifactId>
      <version>${project.version}</version>
    </dependency>
    <dependency>
      <groupId>org.opencastproject</groupId>
      <artifactId>matterhorn-series-service-api</artifactId>
      <version>${project.version}</version>
    </dependency>
    <dependency>
      <groupId>org.opencastproject</groupId>
      <artifactId>matterhorn-distribution-workflowoperation</artifactId>
      <version>${project.version}</version>
    </dependency>
    <dependency>
      <groupId>org.opencastproject</groupId>
      <artifactId>matterhorn-search-service-api</artifactId>
      <version>${project.version}</version>
    </dependency>
    <dependency>
      <groupId>org.opencastproject</groupId>
      <artifactId>matterhorn-distribution-service-api</artifactId>
      <version>${project.version}</version>
    </dependency>
    <dependency>
      <groupId>org.opencastproject</groupId>
      <artifactId>matterhorn-dublincore</artifactId>
      <version>${project.version}</version>
    </dependency>
    <dependency>
      <groupId>org.opencastproject</groupId>
      <artifactId>matterhorn-message-broker-api</artifactId>
      <version>${project.version}</version>
    </dependency>
    <dependency>
      <groupId>org.osgi</groupId>
      <artifactId>org.osgi.core</artifactId>
    </dependency>
    <dependency>
      <groupId>org.osgi</groupId>
      <artifactId>org.osgi.compendium</artifactId>
    </dependency>
    <dependency>
      <groupId>commons-io</groupId>
      <artifactId>commons-io</artifactId>
    </dependency>
    <dependency>
      <groupId>org.slf4j</groupId>
      <artifactId>slf4j-api</artifactId>
    </dependency>
  </dependencies>
  <build>
    <plugins>
      <plugin>
        <groupId>org.apache.felix</groupId>
        <artifactId>maven-bundle-plugin</artifactId>
        <extensions>true</extensions>
        <configuration>
          <instructions>
            <Bundle-SymbolicName>${project.artifactId}</Bundle-SymbolicName>
<<<<<<< HEAD
=======
            <Build-Number>${buildNumber}</Build-Number>
            <Import-Package>
              javax.xml.namespace;version=0,
              org.w3c.dom;version=0,
              *;resolution:=optional
            </Import-Package>
>>>>>>> 64d32be2
            <Export-Package>
              org.opencastproject.event.handler;version=${project.version}
            </Export-Package>
            <Service-Component>
              OSGI-INF/events/series-updated.xml
            </Service-Component>
          </instructions>
        </configuration>
      </plugin>
    </plugins>
  </build>
</project><|MERGE_RESOLUTION|>--- conflicted
+++ resolved
@@ -85,15 +85,12 @@
         <configuration>
           <instructions>
             <Bundle-SymbolicName>${project.artifactId}</Bundle-SymbolicName>
-<<<<<<< HEAD
-=======
             <Build-Number>${buildNumber}</Build-Number>
             <Import-Package>
               javax.xml.namespace;version=0,
               org.w3c.dom;version=0,
               *;resolution:=optional
             </Import-Package>
->>>>>>> 64d32be2
             <Export-Package>
               org.opencastproject.event.handler;version=${project.version}
             </Export-Package>
