--- conflicted
+++ resolved
@@ -15,17 +15,11 @@
             cardinality="1..1" policy="static" bind="setSeriesUpdatedEventHandler"/>
     <reference name="workflowPermissionsUpdatedEventHandler" interface="org.opencastproject.event.handler.WorkflowPermissionsUpdatedEventHandler"
             cardinality="1..1" policy="static" bind="setWorkflowPermissionsUpdatedEventHandler"/>
-<<<<<<< HEAD
     <reference name="assetManagerPermissionsUpdatedEventHandler" interface="org.opencastproject.event.handler.AssetManagerPermissionsUpdatedEventHandler"
             cardinality="1..1" policy="static" bind="setAssetManagerPermissionsUpdatedEventHandler"/>
-=======
-    <reference name="archivePermissionsUpdatedEventHandler"
-            interface="org.opencastproject.event.handler.ArchivePermissionsUpdatedEventHandler"
-            cardinality="1..1" policy="dynamic" bind="setArchivePermissionsUpdatedEventHandler"/>
     <reference name="oaiPmhUpdatedEventHandler"
             interface="org.opencastproject.event.handler.OaiPmhUpdatedEventHandler"
             cardinality="1..1" policy="dynamic" bind="setOaiPmhUpdatedEventHandler"/>
->>>>>>> 33f7187e
   </scr:component>
 
   <scr:component
