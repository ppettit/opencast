--- conflicted
+++ resolved
@@ -107,17 +107,13 @@
         <configuration>
           <instructions>
             <Bundle-SymbolicName>${project.artifactId}</Bundle-SymbolicName>
-<<<<<<< HEAD
-            <Export-Package>
-              org.opencastproject.oaipmh;version=${project.version},
-=======
             <Build-Number>${buildNumber}</Build-Number>
             <Import-Package>
               org.opencastproject.search.impl;version=${project.version},
               *;resolution:=optional
             </Import-Package>
             <Export-Package>
->>>>>>> 3d5f06af
+              org.opencastproject.oaipmh;version=${project.version},
               <!--org.opencastproject.oaipmh.server.OaiDcMetadataProvider;version=${project.version},-->
               <!--org.opencastproject.oaipmh.server.MetadataProvider;version=${project.version}-->
             </Export-Package>
