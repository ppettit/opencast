/**
 *  Copyright 2009, 2010 The Regents of the University of California
 *  Licensed under the Educational Community License, Version 2.0
 *  (the "License"); you may not use this file except in compliance
 *  with the License. You may obtain a copy of the License at
 *
 *  http://www.osedu.org/licenses/ECL-2.0
 *
 *  Unless required by applicable law or agreed to in writing,
 *  software distributed under the License is distributed on an "AS IS"
 *  BASIS, WITHOUT WARRANTIES OR CONDITIONS OF ANY KIND, either express
 *  or implied. See the License for the specific language governing
 *  permissions and limitations under the License.
 *
 */
package org.opencastproject.kernel.userdirectory;

import static org.opencastproject.security.api.UserProvider.ALL_ORGANIZATIONS;
import static org.opencastproject.util.data.Tuple.tuple;

import org.opencastproject.security.api.JaxbOrganization;
import org.opencastproject.security.api.JaxbRole;
import org.opencastproject.security.api.JaxbUser;
import org.opencastproject.security.api.Organization;
import org.opencastproject.security.api.Role;
import org.opencastproject.security.api.RoleDirectoryService;
import org.opencastproject.security.api.RoleProvider;
import org.opencastproject.security.api.SecurityService;
import org.opencastproject.security.api.User;
import org.opencastproject.security.api.UserDirectoryService;
import org.opencastproject.security.api.UserProvider;
import org.opencastproject.util.Cache;
import org.opencastproject.util.Caches;
import org.opencastproject.util.data.Function;
import org.opencastproject.util.data.Tuple;

import org.apache.commons.collections.IteratorUtils;
import org.slf4j.Logger;
import org.slf4j.LoggerFactory;
import org.springframework.security.core.GrantedAuthority;
import org.springframework.security.core.authority.SimpleGrantedAuthority;
import org.springframework.security.core.userdetails.UserDetails;
import org.springframework.security.core.userdetails.UserDetailsService;
import org.springframework.security.core.userdetails.UsernameNotFoundException;

import java.util.ArrayList;
import java.util.HashSet;
import java.util.Iterator;
import java.util.List;
import java.util.Set;

/**
 * Federates user and role providers, and exposes a spring UserDetailsService so user lookups can be used by spring
 * security.
 */
public class UserAndRoleDirectoryServiceImpl implements UserDirectoryService, UserDetailsService, RoleDirectoryService {

  /** The logger */
  private static final Logger logger = LoggerFactory.getLogger(UserAndRoleDirectoryServiceImpl.class);

  /** A non-obvious password to allow a Spring User to be instantiated for CAS authenticated users having no password */
  private static final String DEFAULT_PASSWORD = "4b3e4b30-718c-11e2-bcfd-0800200c9a66";

  /** The list of user providers */
  protected List<UserProvider> userProviders = new ArrayList<UserProvider>();

  /** The list of role providers */
  protected List<RoleProvider> roleProviders = new ArrayList<RoleProvider>();

  /** The security service */
  protected SecurityService securityService = null;

  private Cache<Tuple<String, String>, User> cache = Caches.lru(200, 60000);

  /**
   * Adds a user provider.
   * 
   * @param userProvider
   *          the user provider to add
   */
  protected synchronized void addUserProvider(UserProvider userProvider) {
    logger.debug("Adding {} to the list of user providers", userProvider);
    userProviders.add(userProvider);
  }

  /**
   * Remove a user provider.
   * 
   * @param userProvider
   *          the user provider to remove
   */
  protected synchronized void removeUserProvider(UserProvider userProvider) {
    logger.debug("Removing {} from the list of user providers", userProvider);
    roleProviders.remove(userProvider);
  }

  /**
   * Adds a role provider.
   * 
   * @param roleProvider
   *          the role provider to add
   */
  protected synchronized void addRoleProvider(RoleProvider roleProvider) {
    logger.debug("Adding {} to the list of role providers", roleProvider);
    roleProviders.add(roleProvider);
  }

  /**
   * Remove a role provider.
   * 
   * @param roleProvider
   *          the role provider to remove
   */
  protected synchronized void removeRoleProvider(RoleProvider roleProvider) {
    logger.debug("Removing {} from the list of role providers", roleProvider);
    roleProviders.remove(roleProvider);
  }

  /**
   * {@inheritDoc}
   * 
   * @see org.opencastproject.security.api.UserDirectoryService#getUsers()
   */
  @Override
  @SuppressWarnings("unchecked")
  public Iterator<User> getUsers() {
    Organization org = securityService.getOrganization();
    if (org == null) {
      throw new IllegalStateException("No organization is set");
    }

    // Find all users from the user providers
    Set<User> users = new HashSet<User>();
    for (UserProvider userProvider : userProviders) {
      String providerOrgId = userProvider.getOrganization();
      if (!ALL_ORGANIZATIONS.equals(providerOrgId) && !org.getId().equals(providerOrgId))
        continue;

      users.addAll(IteratorUtils.toList(userProvider.getUsers()));
    }
    return users.iterator();
  }

  /**
   * {@inheritDoc}
   * 
   * @see org.opencastproject.security.api.RoleDirectoryService#getRoles()
   */
  @Override
  @SuppressWarnings("unchecked")
  public Iterator<Role> getRoles() {
    Organization org = securityService.getOrganization();
    if (org == null) {
      throw new IllegalStateException("No organization is set");
    }
    Set<Role> roles = new HashSet<Role>();
    for (RoleProvider roleProvider : roleProviders) {
      String providerOrgId = roleProvider.getOrganization();
      if (!ALL_ORGANIZATIONS.equals(providerOrgId) && !org.getId().equals(providerOrgId))
        continue;
      roles.addAll(IteratorUtils.toList(roleProvider.getRoles()));
    }
    return roles.iterator();
  }

  /**
   * {@inheritDoc}
   * 
   * @see org.opencastproject.security.api.UserDirectoryService#loadUser(java.lang.String)
   */
  @Override
  public User loadUser(String userName) throws IllegalStateException {
    Organization org = securityService.getOrganization();
    if (org == null) {
      throw new IllegalStateException("No organization is set");
    }
    return cache.get(tuple(org.getId(), userName), loadUser);
  }

  /** Load a user of an organization. */
  private final Function<Tuple<String, String>, User> loadUser = new Function<Tuple<String, String>, User>() {
    @Override
    public User apply(Tuple<String, String> orgUser) {
      // Collect all of the roles known from each of the user providers for this user
      User user = null;
      for (UserProvider userProvider : userProviders) {
        String providerOrgId = userProvider.getOrganization();
        if (!ALL_ORGANIZATIONS.equals(providerOrgId) && !orgUser.getA().equals(providerOrgId)) {
          continue;
        }
        User providerUser = userProvider.loadUser(orgUser.getB());
        if (providerUser == null) {
          continue;
        }
        if (user == null) {
          user = providerUser;
        } else {
          user = mergeUsers(user, providerUser);
        }
      }
      return user;
    }
  };

  /**
   * {@inheritDoc}
   * 
   * @see org.springframework.security.core.userdetails.UserDetailsService#loadUserByUsername(java.lang.String)
   */
  @Override
  public UserDetails loadUserByUsername(String userName) throws UsernameNotFoundException,
          org.springframework.dao.DataAccessException {
    User user = loadUser(userName);
    if (user == null) {
      throw new UsernameNotFoundException(userName);
    } else {
      Set<GrantedAuthority> authorities = new HashSet<GrantedAuthority>();
      for (Role role : user.getRoles()) {
        authorities.add(new SimpleGrantedAuthority(role.getName()));
      }

      // Add additional roles from role providers
      for (RoleProvider roleProvider : roleProviders) {
        List<Role> rolesForUser = roleProvider.getRolesForUser(userName);
        for (Role role : rolesForUser)
          authorities.add(new SimpleGrantedAuthority(role.getName()));
      }

      authorities.add(new SimpleGrantedAuthority(securityService.getOrganization().getAnonymousRole()));
      // need a non null password to instantiate org.springframework.security.core.userdetails.User
      // but CAS authenticated users have no password
      String password = user.getPassword() == null ? DEFAULT_PASSWORD : user.getPassword();
<<<<<<< HEAD
      return new org.springframework.security.core.userdetails.User(user.getUserName(), password, true, true, true,
          true, authorities);
=======
      return new org.springframework.security.core.userdetails.User(user.getUsername(), password, user.canLogin(),
              true, true, true, authorities);
>>>>>>> 64834982
    }
  }

  /**
   * Merges two representations of a user, as returned by two different user providers. The set or roles from the
   * provided users will be merged into one set.
   * 
   * @param user1
   *          the first user to merge
   * @param user2
   *          the second user to merge
   * @return a user with a merged set of roles
   */
  protected User mergeUsers(User user1, User user2) {
    HashSet<JaxbRole> mergedRoles = new HashSet<JaxbRole>();
    for (Role role : user1.getRoles()) {
      mergedRoles.add(JaxbRole.fromRole(role));
    }
    for (Role role : user2.getRoles()) {
      mergedRoles.add(JaxbRole.fromRole(role));
    }
    JaxbOrganization organization = JaxbOrganization.fromOrganization(user1.getOrganization());
    String password = user1.getPassword() == null ? user2.getPassword() : user1.getPassword();
    return new JaxbUser(user1.getUsername(), password, organization, mergedRoles);
  }

  /**
   * Sets the security service
   * 
   * @param securityService
   *          the securityService to set
   */
  public void setSecurityService(SecurityService securityService) {
    this.securityService = securityService;
  }

  @Override
  @SuppressWarnings("unchecked")
  public Iterator<User> findUsers(String query, int offset, int limit) {
    if (query == null)
      throw new IllegalArgumentException("Query must be set");
    Organization org = securityService.getOrganization();
    if (org == null) {
      throw new IllegalStateException("No organization is set");
    }

    // Find all users from the user providers
    HashSet<User> users = new HashSet<User>();
    for (UserProvider userProvider : userProviders) {
      String providerOrgId = userProvider.getOrganization();
      if (!ALL_ORGANIZATIONS.equals(providerOrgId) && !org.getId().equals(providerOrgId))
        continue;
      users.addAll(IteratorUtils.toList(userProvider.findUsers(query, 0, 0)));
    }
    return offsetLimitCollection(offset, limit, users).iterator();
  }

  @Override
  @SuppressWarnings("unchecked")
  public Iterator<Role> findRoles(String query, int offset, int limit) {
    if (query == null)
      throw new IllegalArgumentException("Query must be set");
    Organization org = securityService.getOrganization();
    if (org == null) {
      throw new IllegalStateException("No organization is set");
    }

    // Find all roles from the role providers
    HashSet<Role> roles = new HashSet<Role>();
    for (RoleProvider roleProvider : roleProviders) {
      String providerOrgId = roleProvider.getOrganization();
      if (!ALL_ORGANIZATIONS.equals(providerOrgId) && !org.getId().equals(providerOrgId))
        continue;
      roles.addAll(IteratorUtils.toList(roleProvider.findRoles(query, 0, 0)));
    }
    return offsetLimitCollection(offset, limit, roles).iterator();
  }

  private <T> HashSet<T> offsetLimitCollection(int offset, int limit, HashSet<T> entries) {
    HashSet<T> result = new HashSet<T>();
    int i = 0;
    for (T entry : entries) {
      if (limit != 0 && result.size() >= limit)
        break;
      if (i >= offset)
        result.add(entry);
      i++;
    }
    return result;
  }

}<|MERGE_RESOLUTION|>--- conflicted
+++ resolved
@@ -230,13 +230,8 @@
       // need a non null password to instantiate org.springframework.security.core.userdetails.User
       // but CAS authenticated users have no password
       String password = user.getPassword() == null ? DEFAULT_PASSWORD : user.getPassword();
-<<<<<<< HEAD
-      return new org.springframework.security.core.userdetails.User(user.getUserName(), password, true, true, true,
-          true, authorities);
-=======
       return new org.springframework.security.core.userdetails.User(user.getUsername(), password, user.canLogin(),
               true, true, true, authorities);
->>>>>>> 64834982
     }
   }
 
