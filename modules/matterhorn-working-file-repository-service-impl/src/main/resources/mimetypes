--- conflicted
+++ resolved
@@ -1,35 +1,31 @@
-#
-# A simple, old format, mime.types file
-#
-text/html		html htm HTML HTM
-text/plain		txt text TXT TEXT
-text/css                css CSS
-text/xml                xml xsl
-image/gif		gif GIF
-image/ief		ief
-image/jpeg		jpeg jpg jpe JPG
-image/tiff		tiff tif
-image/png		png PNG
-image/x-xwindowdump	xwd
-application/postscript	ai eps ps
-application/rtf		rtf
-application/x-tex	tex
-application/x-texinfo	texinfo texi
-application/x-troff	t tr roff
-application/x-javascript js json
-audio/basic		au
-audio/midi		midi mid
-audio/x-aifc		aifc
-audio/x-aiff            aif aiff
-audio/x-mpeg		mpeg mpg
-audio/x-wav             wav
-<<<<<<< HEAD
-auido/mpeg              mp3
-=======
-audio/mpeg              mp3
->>>>>>> f9626ee3
-video/mpeg		mpeg mpg mpe
-video/quicktime		qt mov
-video/x-msvideo		avi
-video/mp4               mp4
+#
+# A simple, old format, mime.types file
+#
+text/html		html htm HTML HTM
+text/plain		txt text TXT TEXT
+text/css                css CSS
+text/xml                xml xsl
+image/gif		gif GIF
+image/ief		ief
+image/jpeg		jpeg jpg jpe JPG
+image/tiff		tiff tif
+image/png		png PNG
+image/x-xwindowdump	xwd
+application/postscript	ai eps ps
+application/rtf		rtf
+application/x-tex	tex
+application/x-texinfo	texinfo texi
+application/x-troff	t tr roff
+application/x-javascript js json
+audio/basic		au
+audio/midi		midi mid
+audio/x-aifc		aifc
+audio/x-aiff            aif aiff
+audio/x-mpeg		mpeg mpg
+audio/x-wav             wav
+audio/mpeg              mp3
+video/mpeg		mpeg mpg mpe
+video/quicktime		qt mov
+video/x-msvideo		avi
+video/mp4               mp4
 video/webm              webm