--- conflicted
+++ resolved
@@ -378,11 +378,7 @@
       } catch (DistributionException ex) {
         throw new PublicationException(ex);
       }
-<<<<<<< HEAD
-       if (!waitForJobs(parentJob, serviceRegistry, jobs).isSuccess())
-=======
       if (!waitForJobs(parentJob, serviceRegistry, jobs).isSuccess())
->>>>>>> f486bd3f
         throw new PublicationException(format("Unable to retract an element of mediapackage '%s' from the "
                 + "distribution for publication repository '%s'", mediapackageId, pubChannelId));
       // use the media package parameter to determine the publication element since
