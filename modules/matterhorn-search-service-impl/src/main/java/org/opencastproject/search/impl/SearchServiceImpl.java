--- conflicted
+++ resolved
@@ -135,8 +135,6 @@
    */
   public SearchServiceImpl() {
     super(JOB_TYPE);
-<<<<<<< HEAD
-=======
   }
 
   /**
@@ -146,7 +144,6 @@
    */
   public SolrIndexManager getSolrIndexManager() {
     return indexManager;
->>>>>>> f9626ee3
   }
 
   /**
@@ -559,40 +556,6 @@
     }
   }
 
-<<<<<<< HEAD
-  /**
-   * @see org.opencastproject.job.api.AbstractJobProducer#process(org.opencastproject.job.api.Job)
-   */
-  @Override
-  protected String process(Job job) throws Exception {
-    Operation op = null;
-    String operation = job.getOperation();
-    List<String> arguments = job.getArguments();
-    try {
-      op = Operation.valueOf(operation);
-      switch (op) {
-        case Add:
-          MediaPackage mediaPackage = MediaPackageParser.getFromXml(arguments.get(0));
-          addSynchronously(mediaPackage);
-          return null;
-        case Delete:
-          String mediapackageId = arguments.get(0);
-          boolean deleted = deleteSynchronously(mediapackageId);
-          return Boolean.toString(deleted);
-        default:
-          throw new IllegalStateException("Don't know how to handle operation '" + operation + "'");
-      }
-    } catch (IllegalArgumentException e) {
-      throw new ServiceRegistryException("This service can't handle operations of type '" + op + "'", e);
-    } catch (IndexOutOfBoundsException e) {
-      throw new ServiceRegistryException("This argument list for operation '" + op + "' does not meet expectations", e);
-    } catch (Exception e) {
-      throw new ServiceRegistryException("Error handling operation '" + op + "'", e);
-    }
-  }
-
-=======
->>>>>>> f9626ee3
   /** For testing purposes only! */
   void testSetup(SolrServer server, SolrRequester requester, SolrIndexManager manager) {
     this.solrServer = server;
