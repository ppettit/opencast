--- conflicted
+++ resolved
@@ -41,18 +41,9 @@
    *      java.lang.String[], int, int)
    */
   protected SearchResult loadFeedData(Type type, String[] query, int limit, int offset) {
-<<<<<<< HEAD
-    logger.debug("Loading {} latest feed data starting from {}.",limit, offset);
-    try {
-      SearchQuery q = new SearchQuery();
-      q.includeEpisodes(true).includeSeries(false);
-      q.withLimit(limit).withOffset(offset);
-      q.withCreationDateSort(true);
-=======
     logger.debug("Loading {} latest feed data starting from {}.", limit, offset);
     try {
       SearchQuery q = createBaseQuery(type, limit, offset);
->>>>>>> f9626ee3
       return searchService.getByQuery(q);
     } catch (Exception e) {
       logger.error("Cannot retrieve result for feed 'recent episodes'", e);
