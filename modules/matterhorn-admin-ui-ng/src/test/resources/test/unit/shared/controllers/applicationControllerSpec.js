--- conflicted
+++ resolved
@@ -25,7 +25,6 @@
             {'buildNumber': '01b60ff', 'consistent': true, 'version': '1.6.0.SNAPSHOT'}
         );
         $httpBackend.whenGET('/broker/status').respond({});
-<<<<<<< HEAD
         $httpBackend.whenGET('/services/services.json').respond(
                    {"services":
                      {"service":[
@@ -34,10 +33,8 @@
                        "state_changed":"2017-08-24T10:33:29-06:00","error_state_trigger":0,"warning_state_trigger":0}
                      ]}
                    });
-        $httpBackend.whenGET('/services/health').respond({});
+        $httpBackend.whenGET('/services/health.json').respond({});
 
-=======
->>>>>>> 8a711199
         $scope = $rootScope.$new();
 
         $controller('ApplicationCtrl', {$scope: $scope});
