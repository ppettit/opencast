/**
 * Licensed to The Apereo Foundation under one or more contributor license
 * agreements. See the NOTICE file distributed with this work for additional
 * information regarding copyright ownership.
 *
 *
 * The Apereo Foundation licenses this file to you under the Educational
 * Community License, Version 2.0 (the "License"); you may not use this file
 * except in compliance with the License. You may obtain a copy of the License
 * at:
 *
 *   http://opensource.org/licenses/ecl2.txt
 *
 * Unless required by applicable law or agreed to in writing, software
 * distributed under the License is distributed on an "AS IS" BASIS, WITHOUT
 * WARRANTIES OR CONDITIONS OF ANY KIND, either express or implied.  See the
 * License for the specific language governing permissions and limitations under
 * the License.
 *
 */

package org.opencastproject.adminui.endpoint;

import org.opencastproject.security.api.User;
import org.opencastproject.security.api.UserDirectoryService;
import org.opencastproject.security.impl.jpa.JpaOrganization;
import org.opencastproject.security.impl.jpa.JpaRole;
import org.opencastproject.security.impl.jpa.JpaUser;
import org.opencastproject.util.DateTimeSupport;
import org.opencastproject.util.SmartIterator;

import org.easymock.EasyMock;
import org.junit.Ignore;

import java.text.ParseException;
import java.util.ArrayList;
import java.util.Date;
import java.util.HashMap;
import java.util.HashSet;
import java.util.Iterator;
import java.util.Set;

import javax.ws.rs.Path;

@Path("/")
@Ignore
public class TestUsersEndpoint extends UsersEndpoint {

//  private ParticipationManagementDatabase pmService;
  private UserDirectoryService userDirectoryService;
  private static ArrayList<User> users;
  private User user1;
  private User user2;
  private User user3;
  private User user4;

  public TestUsersEndpoint() throws Exception {

//    pmService = EasyMock.createNiceMock(ParticipationManagementDatabase.class);
    userDirectoryService = EasyMock.createNiceMock(UserDirectoryService.class);
    users = new ArrayList<User>();

    JpaOrganization organization = new JpaOrganization("org", "org", new HashMap<String, Integer>(), "ADMIN",
            "ANONYMOUS", new HashMap<String, String>());

    Set<JpaRole> roles = new HashSet<JpaRole>();
    roles.add(new JpaRole("ADMIN", organization));
    roles.add(new JpaRole("USER", organization));

    user1 = new JpaUser("user1", "pass", organization, "User1", "email1", "provider1", true, roles);
    user2 = new JpaUser("user2", "pass", organization, "user2", "email2", "provider1", true);
    user3 = new JpaUser("user3", "pass", organization, "User3", "email3", "provider1", true);
    user4 = new JpaUser("user4", "pass", organization, "user4", "email4", "provider1", true);

//    Person person1 = new Person(1L, user1.getName(), user1.getEmail(), new ArrayList<PersonType>());
//    Person person2 = new Person(2L, user2.getName(), user2.getEmail(), new ArrayList<PersonType>());
//    Person person3 = new Person(3L, user3.getName(), user3.getEmail(), new ArrayList<PersonType>());
//    Person person4 = new Person(4L, user4.getName(), user4.getEmail(), new ArrayList<PersonType>());

    users.add(user1);
    users.add(user2);
    users.add(user3);
    users.add(user4);

<<<<<<< HEAD
//    List<Period> periods1 = new ArrayList<Period>();
//    periods1.add(new Period(Option.some(12L), fromUTC("2012-12-12T12:12:12Z"), fromUTC("2025-12-24T12:12:12Z"), Option
//            .<String> none(), Option.<String> none()));
//    periods1.add(new Period(Option.some(14L), fromUTC("2026-12-12T12:12:12Z"), fromUTC("2026-12-12T16:12:12Z"), Option
//            .<String> none(), Option.<String> none()));
//    List<Period> periods2 = new ArrayList<Period>();
//    periods2.add(new Period(Option.some(12L), fromUTC("2028-12-12T12:12:12Z"), fromUTC("2029-12-24T12:12:12Z"), Option
//            .<String> none(), Option.<String> none()));
//    periods2.add(new Period(Option.some(14L), fromUTC("2006-12-12T12:12:12Z"), fromUTC("2006-12-12T16:12:12Z"), Option
//            .<String> none(), Option.<String> none()));
//
//    List<Blacklist> blacklist1 = new ArrayList<Blacklist>();
//    blacklist1.add(new Blacklist(person1, periods1));
//    List<Blacklist> blacklist2 = new ArrayList<Blacklist>();
//    blacklist2.add(new Blacklist(person3, periods2));
//    blacklist2.add(new Blacklist(person4, periods2));
//    List<Blacklist> blacklist3 = new ArrayList<Blacklist>();
//
//    EasyMock.expect(userDirectoryService.getUsers()).andReturn(users.iterator()).anyTimes();
//    EasyMock.expect(userDirectoryService.findUsers(EasyMock.anyString(), EasyMock.anyInt(), EasyMock.anyInt()))
//            .andDelegateTo(new TestUsers()).anyTimes();
//    EasyMock.expect(pmService.getPerson(user1.getEmail())).andReturn(person1).anyTimes();
//    EasyMock.expect(pmService.getPerson(user2.getEmail())).andReturn(person2).anyTimes();
//    EasyMock.expect(pmService.getPerson(user3.getEmail())).andReturn(person3).anyTimes();
//    EasyMock.expect(pmService.getPerson(user4.getEmail())).andReturn(person4).anyTimes();
//    EasyMock.expect(pmService.findBlacklists(person1)).andReturn(blacklist1).anyTimes();
//    EasyMock.expect(pmService.findBlacklists(person3)).andReturn(blacklist2).anyTimes();
//    EasyMock.expect(pmService.findBlacklists(person4)).andReturn(blacklist2).anyTimes();
//    EasyMock.expect(pmService.findBlacklists(person2)).andReturn(blacklist3).anyTimes();
//
//    EasyMock.replay(pmService);
//    EasyMock.replay(userDirectoryService);
//
//    this.setParticipationPersistence(pmService);
//    this.setUserDirectoryService(userDirectoryService);
=======
    List<Period> periods1 = new ArrayList<Period>();
    periods1.add(new Period(Option.some(12L), fromUTC("2012-12-12T12:12:12Z"), fromUTC("2025-12-24T12:12:12Z"),
            Option.<String> none(), Option.<String> none()));
    periods1.add(new Period(Option.some(14L), fromUTC("2026-12-12T12:12:12Z"), fromUTC("2026-12-12T16:12:12Z"),
            Option.<String> none(), Option.<String> none()));
    List<Period> periods2 = new ArrayList<Period>();
    periods2.add(new Period(Option.some(12L), fromUTC("2028-12-12T12:12:12Z"), fromUTC("2029-12-24T12:12:12Z"),
            Option.<String> none(), Option.<String> none()));
    periods2.add(new Period(Option.some(14L), fromUTC("2006-12-12T12:12:12Z"), fromUTC("2006-12-12T16:12:12Z"),
            Option.<String> none(), Option.<String> none()));

    List<Blacklist> blacklist1 = new ArrayList<Blacklist>();
    blacklist1.add(new Blacklist(person1, periods1));
    List<Blacklist> blacklist2 = new ArrayList<Blacklist>();
    blacklist2.add(new Blacklist(person3, periods2));
    blacklist2.add(new Blacklist(person4, periods2));
    List<Blacklist> blacklist3 = new ArrayList<Blacklist>();

    EasyMock.expect(userDirectoryService.getUsers()).andReturn(users.iterator()).anyTimes();
    EasyMock.expect(userDirectoryService.findUsers(EasyMock.anyString(), EasyMock.anyInt(), EasyMock.anyInt()))
            .andDelegateTo(new TestUsers()).anyTimes();
    EasyMock.expect(pmService.getPerson(user1.getEmail())).andReturn(person1).anyTimes();
    EasyMock.expect(pmService.getPerson(user2.getEmail())).andReturn(person2).anyTimes();
    EasyMock.expect(pmService.getPerson(user3.getEmail())).andReturn(person3).anyTimes();
    EasyMock.expect(pmService.getPerson(user4.getEmail())).andReturn(person4).anyTimes();
    EasyMock.expect(pmService.findBlacklists(person1)).andReturn(blacklist1).anyTimes();
    EasyMock.expect(pmService.findBlacklists(person3)).andReturn(blacklist2).anyTimes();
    EasyMock.expect(pmService.findBlacklists(person4)).andReturn(blacklist2).anyTimes();
    EasyMock.expect(pmService.findBlacklists(person2)).andReturn(blacklist3).anyTimes();

    EasyMock.replay(pmService);
    EasyMock.replay(userDirectoryService);

    this.setParticipationPersistence(pmService);
    this.setUserDirectoryService(userDirectoryService);
>>>>>>> a1b26d7f

    this.setSecurityService(null);
    this.setJpaUserAndRoleProvider(null);
  }

  private static Date fromUTC(String utcDate) throws IllegalStateException, ParseException {
    return new Date(DateTimeSupport.fromUTC(utcDate));
  }

  public class TestUsers implements UserDirectoryService {

    @Override
    public Iterator<User> getUsers() {
      return null;
    }

    @Override
    public User loadUser(String userName) {
      return null;
    }

    @Override
    public Iterator<User> findUsers(String query, int offset, int limit) {
      return new SmartIterator<User>(limit, offset).applyLimitAndOffset(users).iterator();
    }

    @Override
    public void invalidate(String userName) {
      return;
    }

  }

}<|MERGE_RESOLUTION|>--- conflicted
+++ resolved
@@ -82,7 +82,17 @@
     users.add(user3);
     users.add(user4);
 
-<<<<<<< HEAD
+    List<Period> periods1 = new ArrayList<Period>();
+    periods1.add(new Period(Option.some(12L), fromUTC("2012-12-12T12:12:12Z"), fromUTC("2025-12-24T12:12:12Z"),
+            Option.<String> none(), Option.<String> none()));
+    periods1.add(new Period(Option.some(14L), fromUTC("2026-12-12T12:12:12Z"), fromUTC("2026-12-12T16:12:12Z"),
+            Option.<String> none(), Option.<String> none()));
+    List<Period> periods2 = new ArrayList<Period>();
+    periods2.add(new Period(Option.some(12L), fromUTC("2028-12-12T12:12:12Z"), fromUTC("2029-12-24T12:12:12Z"),
+            Option.<String> none(), Option.<String> none()));
+    periods2.add(new Period(Option.some(14L), fromUTC("2006-12-12T12:12:12Z"), fromUTC("2006-12-12T16:12:12Z"),
+            Option.<String> none(), Option.<String> none()));
+
 //    List<Period> periods1 = new ArrayList<Period>();
 //    periods1.add(new Period(Option.some(12L), fromUTC("2012-12-12T12:12:12Z"), fromUTC("2025-12-24T12:12:12Z"), Option
 //            .<String> none(), Option.<String> none()));
@@ -118,43 +128,6 @@
 //
 //    this.setParticipationPersistence(pmService);
 //    this.setUserDirectoryService(userDirectoryService);
-=======
-    List<Period> periods1 = new ArrayList<Period>();
-    periods1.add(new Period(Option.some(12L), fromUTC("2012-12-12T12:12:12Z"), fromUTC("2025-12-24T12:12:12Z"),
-            Option.<String> none(), Option.<String> none()));
-    periods1.add(new Period(Option.some(14L), fromUTC("2026-12-12T12:12:12Z"), fromUTC("2026-12-12T16:12:12Z"),
-            Option.<String> none(), Option.<String> none()));
-    List<Period> periods2 = new ArrayList<Period>();
-    periods2.add(new Period(Option.some(12L), fromUTC("2028-12-12T12:12:12Z"), fromUTC("2029-12-24T12:12:12Z"),
-            Option.<String> none(), Option.<String> none()));
-    periods2.add(new Period(Option.some(14L), fromUTC("2006-12-12T12:12:12Z"), fromUTC("2006-12-12T16:12:12Z"),
-            Option.<String> none(), Option.<String> none()));
-
-    List<Blacklist> blacklist1 = new ArrayList<Blacklist>();
-    blacklist1.add(new Blacklist(person1, periods1));
-    List<Blacklist> blacklist2 = new ArrayList<Blacklist>();
-    blacklist2.add(new Blacklist(person3, periods2));
-    blacklist2.add(new Blacklist(person4, periods2));
-    List<Blacklist> blacklist3 = new ArrayList<Blacklist>();
-
-    EasyMock.expect(userDirectoryService.getUsers()).andReturn(users.iterator()).anyTimes();
-    EasyMock.expect(userDirectoryService.findUsers(EasyMock.anyString(), EasyMock.anyInt(), EasyMock.anyInt()))
-            .andDelegateTo(new TestUsers()).anyTimes();
-    EasyMock.expect(pmService.getPerson(user1.getEmail())).andReturn(person1).anyTimes();
-    EasyMock.expect(pmService.getPerson(user2.getEmail())).andReturn(person2).anyTimes();
-    EasyMock.expect(pmService.getPerson(user3.getEmail())).andReturn(person3).anyTimes();
-    EasyMock.expect(pmService.getPerson(user4.getEmail())).andReturn(person4).anyTimes();
-    EasyMock.expect(pmService.findBlacklists(person1)).andReturn(blacklist1).anyTimes();
-    EasyMock.expect(pmService.findBlacklists(person3)).andReturn(blacklist2).anyTimes();
-    EasyMock.expect(pmService.findBlacklists(person4)).andReturn(blacklist2).anyTimes();
-    EasyMock.expect(pmService.findBlacklists(person2)).andReturn(blacklist3).anyTimes();
-
-    EasyMock.replay(pmService);
-    EasyMock.replay(userDirectoryService);
-
-    this.setParticipationPersistence(pmService);
-    this.setUserDirectoryService(userDirectoryService);
->>>>>>> a1b26d7f
 
     this.setSecurityService(null);
     this.setJpaUserAndRoleProvider(null);
