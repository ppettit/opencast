/**
 * Licensed to The Apereo Foundation under one or more contributor license
 * agreements. See the NOTICE file distributed with this work for additional
 * information regarding copyright ownership.
 *
 *
 * The Apereo Foundation licenses this file to you under the Educational
 * Community License, Version 2.0 (the "License"); you may not use this file
 * except in compliance with the License. You may obtain a copy of the License
 * at:
 *
 *   http://opensource.org/licenses/ecl2.txt
 *
 * Unless required by applicable law or agreed to in writing, software
 * distributed under the License is distributed on an "AS IS" BASIS, WITHOUT
 * WARRANTIES OR CONDITIONS OF ANY KIND, either express or implied.  See the
 * License for the specific language governing permissions and limitations under
 * the License.
 *
 */

package org.opencastproject.adminui.endpoint;

import static com.entwinemedia.fn.data.json.Jsons.f;
import static com.entwinemedia.fn.data.json.Jsons.obj;
import static com.entwinemedia.fn.data.json.Jsons.v;
import static org.opencastproject.util.doc.rest.RestParameter.Type.INTEGER;
import static org.opencastproject.util.doc.rest.RestParameter.Type.STRING;

import org.opencastproject.index.service.resources.list.provider.ServersListProvider;
import org.opencastproject.index.service.resources.list.query.ServersListQuery;
import org.opencastproject.index.service.util.RestUtils;
import org.opencastproject.matterhorn.search.SearchQuery;
import org.opencastproject.matterhorn.search.SortCriterion;
import org.opencastproject.serviceregistry.api.HostRegistration;
import org.opencastproject.serviceregistry.api.ServiceRegistry;
import org.opencastproject.serviceregistry.api.ServiceStatistics;
import org.opencastproject.util.SmartIterator;
import org.opencastproject.util.doc.rest.RestParameter;
import org.opencastproject.util.doc.rest.RestQuery;
import org.opencastproject.util.doc.rest.RestResponse;
import org.opencastproject.util.doc.rest.RestService;

import com.entwinemedia.fn.data.json.JValue;

import org.apache.commons.lang3.StringUtils;
import org.json.simple.JSONArray;
import org.json.simple.JSONObject;
import org.osgi.framework.BundleContext;
import org.slf4j.Logger;
import org.slf4j.LoggerFactory;

import java.util.ArrayList;
import java.util.Collections;
import java.util.Comparator;
import java.util.HashSet;
import java.util.List;
import java.util.Set;
import java.util.concurrent.TimeUnit;

import javax.servlet.http.HttpServletResponse;
import javax.ws.rs.GET;
import javax.ws.rs.Path;
import javax.ws.rs.Produces;
import javax.ws.rs.QueryParam;
import javax.ws.rs.WebApplicationException;
import javax.ws.rs.core.MediaType;
import javax.ws.rs.core.Response;

@Path("/")
@RestService(name = "ServerProxyService", title = "UI Servers",
  abstractText = "This service provides the server data for the UI.",
  notes = { "These Endpoints deliver informations about the server required for the UI.",
            "<strong>Important:</strong> "
              + "<em>This service is for exclusive use by the module matterhorn-admin-ui-ng. Its API might change "
              + "anytime without prior notice. Any dependencies other than the admin UI will be strictly ignored. "
              + "DO NOT use this for integration of third-party applications.<em>"})
public class ServerEndpoint {

  private enum Sort {
    COMPLETED, CORES, HOSTNAME, MAINTENANCE, MEANQUEUETIME, MEANRUNTIME, ONLINE, QUEUED, RUNNING
  }

  // List of property keys for the JSON job object
  private static final String KEY_ONLINE = "online";
  private static final String KEY_MAINTENANCE = "maintenance";
  private static final String KEY_HOSTNAME = "hostname";
  private static final String KEY_CORES = "cores";
  private static final String KEY_RUNNING = "running";
  private static final String KEY_COMPLETED = "completed";
  private static final String KEY_QUEUED = "queued";
  private static final String KEY_MEAN_RUN_TIME = "meanRunTime";
  private static final String KEY_MEAN_QUEUE_TIME = "meanQueueTime";

  /**
   * Comparator for the servers list
   */
  private class ServerComparator implements Comparator<JSONObject> {

    private Sort sortType;
    private Boolean ascending = true;

    ServerComparator(Sort sortType, Boolean ascending) {
      this.sortType = sortType;
      this.ascending = ascending;
    }

    @Override
    public int compare(JSONObject host1, JSONObject host2) {
      int result;

      switch (sortType) {
        case ONLINE:
          Boolean status1 = (Boolean) host1.get(KEY_ONLINE);
          Boolean status2 = (Boolean) host2.get(KEY_ONLINE);
          result = status1.compareTo(status2);
          break;
        case CORES:
          result = ((Integer) host1.get(KEY_CORES)).compareTo((Integer) host2.get(KEY_CORES));
          break;
        case COMPLETED:
          result = ((Long) host1.get(KEY_COMPLETED)).compareTo((Long) host2.get(KEY_COMPLETED));
          break;
        case QUEUED:
          result = ((Integer) host1.get(KEY_QUEUED)).compareTo((Integer) host2.get(KEY_QUEUED));
          break;
        case MAINTENANCE:
          Boolean mtn1 = (Boolean) host1.get(KEY_MAINTENANCE);
          Boolean mtn2 = (Boolean) host2.get(KEY_MAINTENANCE);
          result = mtn1.compareTo(mtn2);
          break;
        case RUNNING:
          result = ((Integer) host1.get(KEY_RUNNING)).compareTo((Integer) host2.get(KEY_RUNNING));
          break;
        case MEANQUEUETIME:
          result = ((Long) host1.get(KEY_MEAN_QUEUE_TIME)).compareTo((Long) host2.get(KEY_MEAN_QUEUE_TIME));
          break;
        case MEANRUNTIME:
          result = ((Long) host1.get(KEY_MEAN_RUN_TIME)).compareTo((Long) host2.get(KEY_MEAN_RUN_TIME));
          break;
        case HOSTNAME:
        default:
          String name1 = (String) host1.get(KEY_HOSTNAME);
          String name2 = (String) host2.get(KEY_HOSTNAME);
          result = name1.compareTo(name2);
      }

      return ascending ? result : -1 * result;
    }
  }

  private static final Logger logger = LoggerFactory.getLogger(ServerEndpoint.class);

  public static final Response UNAUTHORIZED = Response.status(Response.Status.UNAUTHORIZED).build();
  public static final Response NOT_FOUND = Response.status(Response.Status.NOT_FOUND).build();
  public static final Response SERVER_ERROR = Response.serverError().build();

  private ServiceRegistry serviceRegistry;

  /** OSGi callback for the service registry. */
  public void setServiceRegistry(ServiceRegistry serviceRegistry) {
    this.serviceRegistry = serviceRegistry;
  }

  protected void activate(BundleContext bundleContext) {
    logger.info("Activate job endpoint");
  }

  @GET
  @Path("servers.json")
  @Produces(MediaType.APPLICATION_JSON)
  @RestQuery(description = "Returns the list of servers", name = "servers", restParameters = {
          @RestParameter(name = "limit", description = "The maximum number of items to return per page", isRequired = false, type = INTEGER),
          @RestParameter(name = "offset", description = "The offset", isRequired = false, type = INTEGER),
          @RestParameter(name = "filter", description = "Filter results by hostname, status or free text query", isRequired = false, type = STRING),
          @RestParameter(name = "sort", description = "The sort order.  May include any "
                  + "of the following: COMPLETED (jobs), CORES, HOSTNAME, MAINTENANCE, MEANQUEUETIME (mean for jobs), "
                  + "MEANRUNTIME (mean for jobs), ONLINE, QUEUED (jobs), RUNNING (jobs)."
                  + "The suffix must be :ASC for ascending or :DESC for descending sort order (e.g. HOSTNAME:DESC).", isRequired = false, type = STRING) },
          reponses = { @RestResponse(description = "Returns the list of jobs from Matterhorn", responseCode = HttpServletResponse.SC_OK) },
          returnDescription = "The list of servers")
  public Response getServers(@QueryParam("limit") final int limit, @QueryParam("offset") final int offset,
          @QueryParam("filter") String filter, @QueryParam("sort") String sort)
          throws Exception {

    ServersListQuery query = new ServersListQuery();
    EndpointUtil.addRequestFiltersToQuery(filter, query);
    query.setLimit(limit);
    query.setOffset(offset);

<<<<<<< HEAD
    List<JSONObject> servers = new ArrayList<>();
=======
    List<JSONObject> servers = new ArrayList<JSONObject>();
    // Get service statistics for all hosts and services
    List<ServiceStatistics> servicesStatistics = serviceRegistry.getServiceStatistics();
>>>>>>> 773a3b9e
    for (HostRegistration server : serviceRegistry.getHostRegistrations()) {
      // Calculate statistics per server
      long jobsCompleted = 0;
      int jobsRunning = 0;
      int jobsQueued = 0;
      long sumMeanRuntime = 0;
      long sumMeanQueueTime = 0;
      int totalServiceOnHost = 0;
      int offlineJobProducerServices = 0;
      int totalJobProducerServices = 0;
      Set<String> serviceTypes = new HashSet<>();
      for (ServiceStatistics serviceStat : servicesStatistics) {
        if (server.getBaseUrl().equals(serviceStat.getServiceRegistration().getHost())) {
          totalServiceOnHost++;
          jobsCompleted += serviceStat.getFinishedJobs();
          jobsRunning += serviceStat.getRunningJobs();
          jobsQueued += serviceStat.getQueuedJobs();
          // mean time values are given in milliseconds,
          // we should convert them to seconds,
          // because the adminNG UI expect it in this format
          sumMeanRuntime += TimeUnit.MILLISECONDS.toSeconds(serviceStat.getMeanRunTime());
          sumMeanQueueTime += TimeUnit.MILLISECONDS.toSeconds(serviceStat.getMeanQueueTime());
          if (!serviceStat.getServiceRegistration().isOnline()
                  && serviceStat.getServiceRegistration().isJobProducer()) {
            offlineJobProducerServices++;
            totalJobProducerServices++;
          } else if (serviceStat.getServiceRegistration().isJobProducer()) {
            totalJobProducerServices++;
          }
          serviceTypes.add(serviceStat.getServiceRegistration().getServiceType());
        }
      }
      long meanRuntime = totalServiceOnHost > 0 ? Math.round((double)sumMeanRuntime / totalServiceOnHost) : 0L;
      long meanQueueTime = totalServiceOnHost > 0 ? Math.round((double)sumMeanQueueTime / totalServiceOnHost) : 0L;

      boolean vOnline = server.isOnline();
      boolean vMaintenance = server.isMaintenanceMode();
      String vHostname = server.getBaseUrl();
      int vCores = server.getCores();

      if (query.getHostname().isSome()
              && !StringUtils.equalsIgnoreCase(vHostname, query.getHostname().get()))
          continue;

      if (query.getStatus().isSome()) {
        if (StringUtils.equalsIgnoreCase(
                ServersListProvider.SERVER_STATUS_ONLINE,
                query.getStatus().get())
                && !vOnline)
          continue;
        if (StringUtils.equalsIgnoreCase(
                ServersListProvider.SERVER_STATUS_OFFLINE,
                query.getStatus().get())
                && vOnline)
          continue;
        if (StringUtils.equalsIgnoreCase(
                ServersListProvider.SERVER_STATUS_MAINTENANCE,
                query.getStatus().get())
                && !vMaintenance)
          continue;
      }

      if (query.getFreeText().isSome()
                && !StringUtils.containsIgnoreCase(vHostname, query.getFreeText().get())
                && !StringUtils.containsIgnoreCase(server.getIpAddress(), query.getFreeText().get()))
        continue;

      JSONObject jsonServer = new JSONObject();
      jsonServer.put(KEY_ONLINE, vOnline && offlineJobProducerServices <= totalJobProducerServices / 2);
      jsonServer.put(KEY_MAINTENANCE, vMaintenance);
      jsonServer.put(KEY_HOSTNAME, vHostname);
      jsonServer.put(KEY_CORES, vCores);
      jsonServer.put(KEY_RUNNING, jobsRunning);
      jsonServer.put(KEY_QUEUED, jobsQueued);
      jsonServer.put(KEY_COMPLETED, jobsCompleted);
      jsonServer.put(KEY_MEAN_RUN_TIME, meanRuntime);
      jsonServer.put(KEY_MEAN_QUEUE_TIME, meanQueueTime);
      servers.add(jsonServer);
    }

    // Sorting
    Sort sortKey = Sort.HOSTNAME;
    Boolean ascending = true;
    if (StringUtils.isNotBlank(sort)) {
      try {
        SortCriterion sortCriterion = RestUtils.parseSortQueryParameter(sort).iterator().next();
        sortKey = Sort.valueOf(sortCriterion.getFieldName().toUpperCase());
        ascending = SearchQuery.Order.Ascending == sortCriterion.getOrder()
                || SearchQuery.Order.None == sortCriterion.getOrder();
      } catch (WebApplicationException ex) {
        logger.warn("Failed to parse sort criterion \"{}\", invalid format.", new Object[] { sort });
      } catch (IllegalArgumentException ex) {
        logger.warn("Can not apply sort criterion \"{}\", no field with this name.", new Object[] { sort });
      }
    }

    JSONArray jsonList = new JSONArray();
    if (!servers.isEmpty()) {
      Collections.sort(servers, new ServerComparator(sortKey, ascending));
      jsonList.addAll(new SmartIterator(
              query.getLimit().getOrElse(0),
              query.getOffset().getOrElse(0))
              .applyLimitAndOffset(servers));
    }

    return RestUtils.okJsonList(
            getServersListAsJson(jsonList),
            query.getOffset().getOrElse(0),
            query.getLimit().getOrElse(0),
            servers.size());
  }

  /**
   * Transform each list item to JValue representation.
   * @param servers list with servers JSONObjects
   * @return servers list
   */
  private List<JValue> getServersListAsJson(List<JSONObject> servers) {
    List<JValue> jsonServers = new ArrayList<JValue>();
    for (JSONObject server : servers) {
      Boolean vOnline = (Boolean) server.get(KEY_ONLINE);
      Boolean vMaintenance = (Boolean) server.get(KEY_MAINTENANCE);
      String vHostname = (String) server.get(KEY_HOSTNAME);
      Integer vCores = (Integer) server.get(KEY_CORES);
      Integer vRunning = (Integer) server.get(KEY_RUNNING);
      Integer vQueued = (Integer) server.get(KEY_QUEUED);
      Long vCompleted = (Long) server.get(KEY_COMPLETED);
      Long vMeanRunTime = (Long) server.get(KEY_MEAN_RUN_TIME);
      Long vMeanQueueTime = (Long) server.get(KEY_MEAN_QUEUE_TIME);

      jsonServers.add(obj(f(KEY_ONLINE, v(vOnline)),
              f(KEY_MAINTENANCE, v(vMaintenance)),
              f(KEY_HOSTNAME, v(vHostname)),
              f(KEY_CORES, v(vCores)),
              f(KEY_RUNNING, v(vRunning)),
              f(KEY_QUEUED, v(vQueued)),
              f(KEY_COMPLETED, v(vCompleted)),
              f(KEY_MEAN_RUN_TIME, v(vMeanRunTime)),
              f(KEY_MEAN_QUEUE_TIME, v(vMeanQueueTime))));
    }
    return jsonServers;
  }
}<|MERGE_RESOLUTION|>--- conflicted
+++ resolved
@@ -188,13 +188,9 @@
     query.setLimit(limit);
     query.setOffset(offset);
 
-<<<<<<< HEAD
     List<JSONObject> servers = new ArrayList<>();
-=======
-    List<JSONObject> servers = new ArrayList<JSONObject>();
     // Get service statistics for all hosts and services
     List<ServiceStatistics> servicesStatistics = serviceRegistry.getServiceStatistics();
->>>>>>> 773a3b9e
     for (HostRegistration server : serviceRegistry.getHostRegistrations()) {
       // Calculate statistics per server
       long jobsCompleted = 0;
