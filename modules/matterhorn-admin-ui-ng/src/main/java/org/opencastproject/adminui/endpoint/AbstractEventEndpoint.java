--- conflicted
+++ resolved
@@ -97,12 +97,6 @@
 import org.opencastproject.mediapackage.Catalog;
 import org.opencastproject.mediapackage.MediaPackage;
 import org.opencastproject.mediapackage.MediaPackageElement;
-<<<<<<< HEAD
-=======
-import org.opencastproject.mediapackage.MediaPackageElement.Type;
-import org.opencastproject.mediapackage.MediaPackageElementBuilderFactory;
-import org.opencastproject.mediapackage.MediaPackageElements;
->>>>>>> 6d62ae35
 import org.opencastproject.mediapackage.Publication;
 import org.opencastproject.mediapackage.Track;
 import org.opencastproject.mediapackage.VideoStream;
@@ -159,17 +153,9 @@
 
 import net.fortuna.ical4j.model.property.RRule;
 
-<<<<<<< HEAD
-import org.apache.commons.lang.BooleanUtils;
-import org.apache.commons.lang.StringUtils;
-import org.apache.commons.lang.exception.ExceptionUtils;
-=======
-import org.apache.commons.io.IOUtils;
 import org.apache.commons.lang3.BooleanUtils;
 import org.apache.commons.lang3.StringUtils;
 import org.apache.commons.lang3.exception.ExceptionUtils;
-import org.apache.http.HttpStatus;
->>>>>>> 6d62ae35
 import org.codehaus.jettison.json.JSONException;
 import org.json.simple.JSONArray;
 import org.json.simple.JSONObject;
@@ -910,7 +896,6 @@
   }
 
   @GET
-<<<<<<< HEAD
   @Path("{eventId}/asset/attachment/attachments.json")
   @Produces(MediaType.APPLICATION_JSON)
   @RestQuery(name = "getAttachmentsList", description = "Returns a list of attachments from the given event as JSON", returnDescription = "The list of attachments from the given event as JSON", pathParameters = { @RestParameter(name = "eventId", description = "The event id", isRequired = true, type = RestParameter.Type.STRING) }, reponses = {
@@ -993,121 +978,11 @@
     if (optEvent.isNone())
       return notFound("Cannot find an event with id '%s'.", id);
     Opt<MediaPackage> mp = getIndexService().getEventMediapackage(optEvent.get());
-=======
-  @Path("{eventId}/asset/assets.json")
-  @Produces(MediaType.APPLICATION_JSON)
-  @RestQuery(name = "getAssetList", description = "Returns the number of assets from each types as JSON", returnDescription = "The number of assets from each types as JSON", pathParameters = { @RestParameter(name = "eventId", description = "The event id", isRequired = true, type = RestParameter.Type.STRING) }, reponses = {
-          @RestResponse(description = "Returns the number of assets from each types as JSON", responseCode = HttpServletResponse.SC_OK),
-          @RestResponse(description = "No event with this identifier was found.", responseCode = HttpServletResponse.SC_NOT_FOUND) })
-  public Response getAssetList(@PathParam("eventId") String id) throws Exception {
-    Opt<Event> optEvent = getEvent(id);
-    if (optEvent.isNone())
-      return notFound("Cannot find an event with id '%s'.", id);
-    Opt<MediaPackage> mp = getIndexService().getEventMediapackage(optEvent.get());
-    int attachments = 0;
-    int catalogs = 0;
-    int media = 0;
-    int publications = 0;
-    if (mp.isSome()) {
-      attachments = mp.get().getAttachments().length;
-      catalogs = mp.get().getCatalogs().length;
-      media = mp.get().getTracks().length;
-      publications = mp.get().getPublications().length;
-    }
-    return okJson(j(f("attachments", v(attachments)), f("catalogs", v(catalogs)), f("media", v(media)),
-            f("publications", v(publications))));
-  }
-
-  @GET
-  @Path("{eventId}/asset/attachment/attachments.json")
-  @Produces(MediaType.APPLICATION_JSON)
-  @RestQuery(name = "getAttachmentsList", description = "Returns a list of attachments from the given event as JSON", returnDescription = "The list of attachments from the given event as JSON", pathParameters = { @RestParameter(name = "eventId", description = "The event id", isRequired = true, type = RestParameter.Type.STRING) }, reponses = {
-          @RestResponse(description = "Returns a list of attachments from the given event as JSON", responseCode = HttpServletResponse.SC_OK),
-          @RestResponse(description = "No event with this identifier was found.", responseCode = HttpServletResponse.SC_NOT_FOUND) })
-  public Response getAttachmentsList(@PathParam("eventId") String id) throws Exception {
-    Opt<Event> optEvent = getEvent(id);
-    if (optEvent.isNone())
-      return notFound("Cannot find an event with id '%s'.", id);
-    Opt<MediaPackage> mp = getIndexService().getEventMediapackage(optEvent.get());
-    List<JValue> attachments = new ArrayList<JValue>();
-    if (mp.isSome()) {
-      attachments = getEventMediaPackageElements(mp.get().getAttachments());
-    }
-    return okJson(a(attachments));
-  }
-
-  @GET
-  @Path("{eventId}/asset/attachment/{id}.json")
-  @Produces(MediaType.APPLICATION_JSON)
-  @RestQuery(name = "getAttachment", description = "Returns the details of an attachment from the given event and attachment id as JSON", returnDescription = "The details of an attachment from the given event and attachment id as JSON", pathParameters = {
-          @RestParameter(name = "eventId", description = "The event id", isRequired = true, type = RestParameter.Type.STRING),
-          @RestParameter(name = "id", description = "The attachment id", isRequired = true, type = RestParameter.Type.STRING) }, reponses = {
-          @RestResponse(description = "Returns the details of an attachment from the given event and attachment id as JSON", responseCode = HttpServletResponse.SC_OK),
-          @RestResponse(description = "No event or attachment with this identifier was found.", responseCode = HttpServletResponse.SC_NOT_FOUND) })
-  public Response getAttachment(@PathParam("eventId") String eventId, @PathParam("id") String id)
-          throws NotFoundException, SearchIndexException, InternalServerErrorException {
-    MediaPackage mp = getMediaPackageByEventId(eventId);
-
-    Attachment attachment = mp.getAttachment(id);
-    if (attachment == null)
-      return notFound("Cannot find an attachment with id '%s'.", id);
-    return okJson(attachmentToJSON(attachment));
-  }
-
-  @GET
-  @Path("{eventId}/asset/catalog/catalogs.json")
-  @Produces(MediaType.APPLICATION_JSON)
-  @RestQuery(name = "getCatalogList", description = "Returns a list of catalogs from the given event as JSON", returnDescription = "The list of catalogs from the given event as JSON", pathParameters = { @RestParameter(name = "eventId", description = "The event id", isRequired = true, type = RestParameter.Type.STRING) }, reponses = {
-          @RestResponse(description = "Returns a list of catalogs from the given event as JSON", responseCode = HttpServletResponse.SC_OK),
-          @RestResponse(description = "No event with this identifier was found.", responseCode = HttpServletResponse.SC_NOT_FOUND) })
-  public Response getCatalogList(@PathParam("eventId") String id) throws Exception {
-    Opt<Event> optEvent = getEvent(id);
-    if (optEvent.isNone())
-      return notFound("Cannot find an event with id '%s'.", id);
-    Opt<MediaPackage> mp = getIndexService().getEventMediapackage(optEvent.get());
-    List<JValue> catalogs = new ArrayList<JValue>();
-    if (mp.isSome()) {
-      catalogs = getEventMediaPackageElements(mp.get().getCatalogs());
-    }
-    return okJson(a(catalogs));
-  }
-
-  @GET
-  @Path("{eventId}/asset/catalog/{id}.json")
-  @Produces(MediaType.APPLICATION_JSON)
-  @RestQuery(name = "getCatalog", description = "Returns the details of a catalog from the given event and catalog id as JSON", returnDescription = "The details of a catalog from the given event and catalog id as JSON", pathParameters = {
-          @RestParameter(name = "eventId", description = "The event id", isRequired = true, type = RestParameter.Type.STRING),
-          @RestParameter(name = "id", description = "The catalog id", isRequired = true, type = RestParameter.Type.STRING) }, reponses = {
-          @RestResponse(description = "Returns the details of a catalog from the given event and catalog id as JSON", responseCode = HttpServletResponse.SC_OK),
-          @RestResponse(description = "No event or catalog with this identifier was found.", responseCode = HttpServletResponse.SC_NOT_FOUND) })
-  public Response getCatalog(@PathParam("eventId") String eventId, @PathParam("id") String id)
-          throws NotFoundException, SearchIndexException, InternalServerErrorException {
-    MediaPackage mp = getMediaPackageByEventId(eventId);
-
-    Catalog catalog = mp.getCatalog(id);
-    if (catalog == null)
-      return notFound("Cannot find a catalog with id '%s'.", id);
-    return okJson(catalogToJSON(catalog));
-  }
-
-  @GET
-  @Path("{eventId}/asset/media/media.json")
-  @Produces(MediaType.APPLICATION_JSON)
-  @RestQuery(name = "getMediaList", description = "Returns a list of media from the given event as JSON", returnDescription = "The list of media from the given event as JSON", pathParameters = { @RestParameter(name = "eventId", description = "The event id", isRequired = true, type = RestParameter.Type.STRING) }, reponses = {
-          @RestResponse(description = "Returns a list of media from the given event as JSON", responseCode = HttpServletResponse.SC_OK),
-          @RestResponse(description = "No event with this identifier was found.", responseCode = HttpServletResponse.SC_NOT_FOUND) })
-  public Response getMediaList(@PathParam("eventId") String id) throws Exception {
-    Opt<Event> optEvent = getEvent(id);
-    if (optEvent.isNone())
-      return notFound("Cannot find an event with id '%s'.", id);
-    Opt<MediaPackage> mp = getIndexService().getEventMediapackage(optEvent.get());
->>>>>>> 6d62ae35
     List<JValue> media = new ArrayList<JValue>();
     if (mp.isSome()) {
       media = getEventMediaPackageElements(mp.get().getTracks());
     }
     return okJson(a(media));
-<<<<<<< HEAD
   }
 
   @GET
@@ -1131,40 +1006,11 @@
   @GET
   @Path("{eventId}/asset/publication/publications.json")
   @Produces(MediaType.APPLICATION_JSON)
-=======
-  }
-
-  @GET
-  @Path("{eventId}/asset/media/{id}.json")
-  @Produces(MediaType.APPLICATION_JSON)
-  @RestQuery(name = "getMedia", description = "Returns the details of a media from the given event and media id as JSON", returnDescription = "The details of a media from the given event and media id as JSON", pathParameters = {
-          @RestParameter(name = "eventId", description = "The event id", isRequired = true, type = RestParameter.Type.STRING),
-          @RestParameter(name = "id", description = "The media id", isRequired = true, type = RestParameter.Type.STRING) }, reponses = {
-          @RestResponse(description = "Returns the media of a catalog from the given event and media id as JSON", responseCode = HttpServletResponse.SC_OK),
-          @RestResponse(description = "No event or media with this identifier was found.", responseCode = HttpServletResponse.SC_NOT_FOUND) })
-  public Response getMedia(@PathParam("eventId") String eventId, @PathParam("id") String id) throws NotFoundException,
-          SearchIndexException, InternalServerErrorException {
-    MediaPackage mp = getMediaPackageByEventId(eventId);
-
-    Track track = mp.getTrack(id);
-    if (track == null)
-      return notFound("Cannot find media with id '%s'.", id);
-    return okJson(trackToJSON(track));
-  }
-
-  @GET
-  @Path("{eventId}/asset/publication/publications.json")
-  @Produces(MediaType.APPLICATION_JSON)
->>>>>>> 6d62ae35
   @RestQuery(name = "getPublicationList", description = "Returns a list of publications from the given event as JSON", returnDescription = "The list of publications from the given event as JSON", pathParameters = { @RestParameter(name = "eventId", description = "The event id", isRequired = true, type = RestParameter.Type.STRING) }, reponses = {
           @RestResponse(description = "Returns a list of publications from the given event as JSON", responseCode = HttpServletResponse.SC_OK),
           @RestResponse(description = "No event with this identifier was found.", responseCode = HttpServletResponse.SC_NOT_FOUND) })
   public Response getPublicationList(@PathParam("eventId") String id) throws Exception {
-<<<<<<< HEAD
     Opt<Event> optEvent = getIndexService().getEvent(id, getIndex());
-=======
-    Opt<Event> optEvent = getEvent(id);
->>>>>>> 6d62ae35
     if (optEvent.isNone())
       return notFound("Cannot find an event with id '%s'.", id);
     Opt<MediaPackage> mp = getIndexService().getEventMediapackage(optEvent.get());
@@ -1184,11 +1030,7 @@
           @RestResponse(description = "Returns the publication of a catalog from the given event and publication id as JSON", responseCode = HttpServletResponse.SC_OK),
           @RestResponse(description = "No event or publication with this identifier was found.", responseCode = HttpServletResponse.SC_NOT_FOUND) })
   public Response getPublication(@PathParam("eventId") String eventId, @PathParam("id") String id)
-<<<<<<< HEAD
           throws NotFoundException, SearchIndexException, WorkflowDatabaseException {
-=======
-          throws NotFoundException, SearchIndexException, InternalServerErrorException {
->>>>>>> 6d62ae35
     MediaPackage mp = getMediaPackageByEventId(eventId);
 
     Publication publication = null;
@@ -1951,17 +1793,6 @@
     return mp.get();
   }
 
-  private MediaPackage getMediaPackageByEventId(String eventId) throws SearchIndexException,
-          InternalServerErrorException, NotFoundException {
-    Opt<Event> optEvent = getEvent(eventId);
-    if (optEvent.isNone())
-      throw new NotFoundException(format("Cannot find an event with id '%s'.", eventId));
-    Opt<MediaPackage> mp = getIndexService().getEventMediapackage(optEvent.get());
-    if (mp.isNone())
-      throw new NotFoundException(format("No mediapackage availalbe on event with id '%s'.", eventId));
-    return mp.get();
-  }
-
   private URI getCommentUrl(String eventId, long commentId) {
     return UrlSupport.uri(serverUrl, eventId, "comment", Long.toString(commentId));
   }
@@ -2047,10 +1878,7 @@
         audio.add(f("bitrate", vN(audioStream.getBitRate())));
         audio.add(f("bitdepth", vN(audioStream.getBitDepth())));
         audio.add(f("samplingrate", vN(audioStream.getSamplingRate())));
-<<<<<<< HEAD
-=======
         audio.add(f("framecount", vN(audioStream.getFrameCount())));
->>>>>>> 6d62ae35
         audio.add(f("peakleveldb", vN(audioStream.getPkLevDb())));
         audio.add(f("rmsleveldb", vN(audioStream.getRmsLevDb())));
         audio.add(f("rmspeakdb", vN(audioStream.getRmsPkDb())));
@@ -2063,10 +1891,7 @@
         video.add(f("bitrate", v(videoStream.getBitRate())));
         video.add(f("framerate", vN(videoStream.getFrameRate())));
         video.add(f("resolution", vN(videoStream.getFrameWidth() + "x" + videoStream.getFrameHeight())));
-<<<<<<< HEAD
-=======
         video.add(f("framecount", vN(videoStream.getFrameCount())));
->>>>>>> 6d62ae35
         video.add(f("scantype", vN(videoStream.getScanType())));
         video.add(f("scanorder", vN(videoStream.getScanOrder())));
         videoList.add(j(video));
@@ -2085,11 +1910,7 @@
     fields.add(f("channel", vN(publication.getChannel())));
     fields.add(f("mimetype", vN(publication.getMimeType())));
     fields.add(f("tags", a($(publication.getTags()).map(toStringJValue))));
-<<<<<<< HEAD
     fields.add(f("url", vN(signUrl(publication.getURI()))));
-=======
-    fields.add(f("url", vN(publication.getURI())));
->>>>>>> 6d62ae35
     fields.addAll(getCommonElementFields(publication));
     return j(fields);
   }
@@ -2114,22 +1935,15 @@
     for (Publication publication : publications) {
       publicationJSON.add(j(f("id", vN(publication.getIdentifier())), f("channel", vN(publication.getChannel())),
               f("mimetype", vN(publication.getMimeType())), f("tags", a($(publication.getTags()).map(toStringJValue))),
-<<<<<<< HEAD
               f("url", vN(signUrl(publication.getURI())))));
-=======
-              f("url", vN(publication.getURI()))));
->>>>>>> 6d62ae35
     }
     return publicationJSON;
   }
 
-<<<<<<< HEAD
   private URI signUrl(URI url) {
     return url;
   }
 
-=======
->>>>>>> 6d62ae35
   /**
    * Render an array of {@link MediaPackageElement}s into a list of JSON values.
    *
@@ -2152,25 +1966,11 @@
     fields.add(f("mimetype", vN(element.getMimeType())));
     List<JValue> tags = Stream.$(element.getTags()).map(toStringJValue).toList();
     fields.add(f("tags", a(tags)));
-<<<<<<< HEAD
     fields.add(f("url", vN(signUrl(element.getURI()))));
-=======
-    fields.add(f("url", vN(element.getURI())));
->>>>>>> 6d62ae35
     return fields;
   }
 
   private static final Fn<String, JValue> toStringJValue = new Fn<String, JValue>() {
-<<<<<<< HEAD
-=======
-    @Override
-    public JValue ap(String stringValue) {
-      return vN(stringValue);
-    }
-  };
-
-  private static final Fn<Publication, JObjectWrite> publicationToJson = new Fn<Publication, JObjectWrite>() {
->>>>>>> 6d62ae35
     @Override
     public JValue ap(String stringValue) {
       return vN(stringValue);
