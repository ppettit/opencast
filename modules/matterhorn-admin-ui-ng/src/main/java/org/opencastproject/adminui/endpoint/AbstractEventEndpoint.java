--- conflicted
+++ resolved
@@ -34,10 +34,6 @@
 import static javax.servlet.http.HttpServletResponse.SC_NOT_FOUND;
 import static javax.servlet.http.HttpServletResponse.SC_NO_CONTENT;
 import static javax.servlet.http.HttpServletResponse.SC_OK;
-<<<<<<< HEAD
-import static javax.servlet.http.HttpServletResponse.SC_UNAUTHORIZED;
-=======
->>>>>>> 152f8bf4
 import static org.apache.commons.lang3.StringUtils.trimToNull;
 import static org.opencastproject.index.service.util.RestUtils.conflictJson;
 import static org.opencastproject.index.service.util.RestUtils.notFound;
@@ -2351,18 +2347,6 @@
       } catch (UrlSigningException e) {
         logger.warn("Unable to sign url '{}': {}", url, ExceptionUtils.getStackTrace(e));
       }
-<<<<<<< HEAD
-    }
-    return url;
-  }
-
-
-  private final Function<Recording, List<Person>> getRecipients = new Function<Recording, List<Person>>() {
-    @Override
-    public List<Person> apply(Recording a) {
-      return a.getStaff();
-=======
->>>>>>> 152f8bf4
     }
     return url;
   }
