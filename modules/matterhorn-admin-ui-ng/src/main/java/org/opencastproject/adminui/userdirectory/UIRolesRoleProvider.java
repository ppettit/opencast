/**
 * Licensed to The Apereo Foundation under one or more contributor license
 * agreements. See the NOTICE file distributed with this work for additional
 * information regarding copyright ownership.
 *
 *
 * The Apereo Foundation licenses this file to you under the Educational
 * Community License, Version 2.0 (the "License"); you may not use this file
 * except in compliance with the License. You may obtain a copy of the License
 * at:
 *
 *   http://opensource.org/licenses/ecl2.txt
 *
 * Unless required by applicable law or agreed to in writing, software
 * distributed under the License is distributed on an "AS IS" BASIS, WITHOUT
 * WARRANTIES OR CONDITIONS OF ANY KIND, either express or implied.  See the
 * License for the specific language governing permissions and limitations under
 * the License.
 *
 */

package org.opencastproject.adminui.userdirectory;

import org.opencastproject.security.api.JaxbOrganization;
import org.opencastproject.security.api.JaxbRole;
import org.opencastproject.security.api.Organization;
import org.opencastproject.security.api.Role;
import org.opencastproject.security.api.Role.Type;
import org.opencastproject.security.api.RoleProvider;
import org.opencastproject.security.api.SecurityService;
import org.opencastproject.security.api.UserProvider;

import com.entwinemedia.fn.Fn2;
import com.entwinemedia.fn.Stream;
import com.entwinemedia.fn.StreamOp;

import org.apache.commons.io.IOUtils;
import org.apache.commons.lang3.exception.ExceptionUtils;
import org.osgi.service.component.ComponentContext;
import org.slf4j.Logger;
import org.slf4j.LoggerFactory;

import java.io.IOException;
import java.io.InputStream;
import java.util.Collections;
import java.util.Iterator;
import java.util.List;
import java.util.Set;
import java.util.TreeSet;
import java.util.regex.Pattern;

/**
 * The admin UI roles role provider.
 */
public class UIRolesRoleProvider implements RoleProvider {

  /** The logger */
  private static final Logger logger = LoggerFactory.getLogger(UIRolesRoleProvider.class);

  /** The security service */
  protected SecurityService securityService = null;

  private Set<String> roles;

  /**
   * @param securityService
   *          the securityService to set
   */
  public void setSecurityService(SecurityService securityService) {
    this.securityService = securityService;
  }

  protected void activate(ComponentContext cc) {
    InputStream in = null;
    try {
      in = getClass().getResourceAsStream("/roles.txt");
      roles = new TreeSet<String>(IOUtils.readLines(in, "UTF-8"));
    } catch (IOException e) {
      logger.error("Unable to read available roles: {}", ExceptionUtils.getStackTrace(e));
    } finally {
      IOUtils.closeQuietly(in);
    }
    logger.info("Activated Admin UI roles role provider");
  }

  /**
   * @see org.opencastproject.security.api.RoleProvider#getRoles()
   */
  @Override
  public Iterator<Role> getRoles() {
    Organization organization = securityService.getOrganization();
    return Stream.$(roles).map(toRole._2(organization)).iterator();
  }

  /**
   * @see org.opencastproject.security.api.RoleProvider#getRolesForUser(String)
   */
  @Override
  public List<Role> getRolesForUser(String userName) {
    return Collections.emptyList();
  }

  /**
   * @see org.opencastproject.security.api.RoleProvider#getOrganization()
   */
  @Override
  public String getOrganization() {
    return UserProvider.ALL_ORGANIZATIONS;
  }

  /**
   * @see org.opencastproject.security.api.RoleProvider#findRoles(String, Role.Target, int, int)
   */
  @Override
  public Iterator<Role> findRoles(String query, Role.Target target, int offset, int limit) {
    if (query == null)
      throw new IllegalArgumentException("Query must be set");

    // These roles are not meaningful for use in ACLs
    if (target == Role.Target.ACL) {
      return Collections.emptyIterator();
    }

    Organization organization = securityService.getOrganization();
    return Stream.$(roles).filter(filterByName._2(query)).drop(offset)
            .apply(limit > 0 ? StreamOp.<String> id().take(limit) : StreamOp.<String> id()).map(toRole._2(organization))
            .iterator();
  }

  private static boolean like(String string, final String query) {
    String regex = query.replace("_", ".").replace("%", ".*?");
    Pattern p = Pattern.compile(regex, Pattern.CASE_INSENSITIVE | Pattern.DOTALL);
    return p.matcher(string).matches();
  }

  private static final Fn2<String, Organization, Role> toRole = new Fn2<String, Organization, Role>() {
    @Override
<<<<<<< HEAD
    public Role apply(String role, Organization organization) {
      return new JaxbRole(role, JaxbOrganization.fromOrganization(organization));
=======
    public Role ap(String role, Organization organization) {
      return new JaxbRole(role, JaxbOrganization.fromOrganization(organization), "AdminNG UI Role", Type.INTERNAL);
>>>>>>> 773a3b9e
    }
  };

  private static final Fn2<String, String, Boolean> filterByName = new Fn2<String, String, Boolean>() {
    @Override
    public Boolean apply(String role, String query) {
      return like(role, query);
    }
  };
}<|MERGE_RESOLUTION|>--- conflicted
+++ resolved
@@ -135,13 +135,8 @@
 
   private static final Fn2<String, Organization, Role> toRole = new Fn2<String, Organization, Role>() {
     @Override
-<<<<<<< HEAD
     public Role apply(String role, Organization organization) {
-      return new JaxbRole(role, JaxbOrganization.fromOrganization(organization));
-=======
-    public Role ap(String role, Organization organization) {
       return new JaxbRole(role, JaxbOrganization.fromOrganization(organization), "AdminNG UI Role", Type.INTERNAL);
->>>>>>> 773a3b9e
     }
   };
 
