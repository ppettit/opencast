--- conflicted
+++ resolved
@@ -29,13 +29,8 @@
     'OptoutsResource', 'EventParticipationResource', 'EventSchedulingResource', 'NewEventProcessingResource',
     'OptoutSingleResource', 'CaptureAgentsResource', 'ConflictCheckResource', 'Language', 'JsHelper', '$sce', '$timeout', 'EventHelperService',
     function ($scope, Notifications, EventTransactionResource, EventMetadataResource, EventAssetsResource, EventCatalogsResource, CommentResource,
-<<<<<<< HEAD
         EventWorkflowsResource, EventWorkflowActionResource, ResourcesListResource, UserRolesResource, EventAccessResource, EventGeneralResource,
-        OptoutsResource, EventParticipationResource, NewEventProcessingResource,
-=======
-        EventWorkflowsResource, ResourcesListResource, UserRolesResource, EventAccessResource, EventGeneralResource,
         OptoutsResource, EventParticipationResource, EventSchedulingResource, NewEventProcessingResource,
->>>>>>> 6ea6f4d9
         OptoutSingleResource, CaptureAgentsResource, ConflictCheckResource, Language, JsHelper, $sce, $timeout, EventHelperService) {
 
         var roleSlice = 100;
