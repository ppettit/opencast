<section ng-form="scheduleTaskForm" ng-show="open" ng-keyup="keyUp($event)" tabindex="1" class="modal wizard modal-animation ng-hide" ng-controller="ScheduleTaskCtrl">
    <header>
        <a class="fa fa-times close-modal" ng-click="close()"></a>
        <h2 translate="BULK_ACTIONS.SCHEDULE_TASK.CAPTION"><!-- Template --></h2>
    </header>
    <wizard edit-mode="false" name="scheduleTaskWz" on-finish="submit()" template="shared/partials/wizardNav.html">
        <wz-step wz-title="General" canexit="scheduleTaskForm.generalForm.$valid" wz-disabled="!scheduleTaskForm.generalForm.$valid" ng-form="generalForm" novalidate>
            <!-- First Step: General -->
            <div class="modal-content active">
                <div class="modal-body">
                    <div class="row">
                        <div ng-show="scheduleTaskForm.generalForm.$error.taskStartable" class="alert sticky warning">
                            <p translate="BULK_ACTIONS.SCHEDULE_TASK.GENERAL.CANNOTSTART">
                                <!-- Cannot start -->
                            </p>
                        </div>
                        <div data-notifications="schedule-task"/>
                    </div>
                    <div class="full-col">
                        <div class="obj tbl-list">
                            <header translate="BULK_ACTIONS.SCHEDULE_TASK.GENERAL.CAPTION">
                                <span class="header-value" translate="BULK_ACTIONS.SCHEDULE_TASK.GENERAL.SUMMARY" translate-values='{ count: rows.length}'>
                                </span>
                            </header>
                            <div class="obj-container">
                                <table class="main-tbl">
                                    <thead>
                                    <tr>
                                        <th class="small"><input type="checkbox" ng-model="allSelected" ng-change="allSelectedChanged(allSelected)" class="select-all-cbox"></th>
                                        <th class="full-width" translate="EVENTS.EVENTS.TABLE.TITLE">
                                            <!-- Title -->
                                        </th>
                                        <th class="full-width" translate="EVENTS.EVENTS.TABLE.SERIES">
                                            <!-- Series -->
                                        </th>
                                        <th class="full-width" translate="EVENTS.EVENTS.TABLE.WORKFLOW_STATE">
                                            <!-- Progress -->
                                        </th>
                                    </tr>
                                    </thead>
                                    <tbody >
                                    <tr ng-repeat="row in rows" ng-form="rowsForm" ng-class="{error: rowsForm.selection.$error.taskStartable}">
                                        <td><input name="selection" ng-required="!hasAnySelected()" type="checkbox" task-startable="{{row.source}}" ng-model="row.selected" ng-change="rowSelectionChanged($index)" class="child-cbox"></td>
                                        <td>{{ row.title }}</td>
                                        <td>{{ row.series_name}}</td>
                                        <td>{{ row.source }}</td>
                                    </tr>
                                    </tbody>
                                </table>

                            </div><!-- obj-container -->

                        </div><!-- obj -->

                    </div>

                </div>

            </div><!-- modal-content [general] -->

            <footer>
                <a wz-next class="submit"
                   ng-class="{active: scheduleTaskForm.generalForm.$valid, disabled: scheduleTaskForm.generalForm.$invalid}">
                    {{ 'WIZARD.NEXT_STEP' | translate }}
                </a>
            </footer>
        </wz-step>

        <!-- Second Step: Task selection -->
        <wz-step wz-title="{{ 'BULK_ACTIONS.SCHEDULE_TASK.TASKS.CAPTION' | translate }}" ng-form="taskForm" novalidate canexit="taskForm.$valid">
            <div class="modal-content active">

                <div class="modal-body">
                    <div class="full-col">

                        <div class="obj list-obj">
                            <header translate="BULK_ACTIONS.SCHEDULE_TASK.TASKS.SELECT"><!-- Select Task --></header>
                            <div class="obj-container">
                                <select chosen
                                        data-width="'100%'"
                                        ng-change="processing.changeWorkflow()"
                                        data-disable-search-threshold="8"
                                        not-empty-selection
                                        ng-model="processing.ud.workflow"
                                        ng-model-options="{ allowInvalid: true }"
                                        ng-options="w.title for w in processing.workflows"
                                        data-placeholder="{{ 'EVENTS.EVENTS.DETAILS.GENERAL.SELECT_WORKFLOW' | translate }}"
                                        no-results-text="'{{ 'EVENTS.EVENTS.DETAILS.GENERAL.SELECT_WORKFLOW_EMPTY' | translate }}'"
                                >
                                    <option value=""></option>
                                </select>

                                <div id="new-event-workflow-configuration"
                                     class="checkbox-container"
                                     ng-click="processing.save()"
                                     ng-bind-html="processing.workflowConfiguration"
                                     class="obj-container">
                                </div>

                            </div><!-- obj-container -->

                        </div><!--list-obj -->
                    </div><!-- full-col-->
                </div><!-- modal-body -->
            </div><!-- modal-content [task] -->
            <footer>
                <a wz-next class="submit"
                   ng-class="{active: taskForm.$valid, inactive: taskForm.$invalid}">
                    {{ 'WIZARD.NEXT_STEP' | translate }}
                </a>
                <a wz-previous translate="WIZARD.BACK" class="cancel">
                </a>
            </footer>
        </wz-step>

        <!-- Third step: Summary -->
        <wz-step wz-title="{{ 'BULK_ACTIONS.SCHEDULE_TASK.SUMMARY.CAPTION' | translate }}" novalidate canexit="true">
            <div class="modal-content active">
                <div class="modal-body">
                    <div class="full-col">
                        <div class="obj list-obj">
<<<<<<< HEAD
                            <header translate="BULK_ACTIONS.SCHEDULE_TASK.SUMMARY"><!-- Summary --></header>
=======
                            <header translate="BULK_ACTIONS.SCHEDULE_TASK.SUMMARY.CAPTION">Summary</header>
>>>>>>> a7cf5b2f
                            <div class="obj-container">
                                <ul>
                                    <li>
                                        <span translate="BULK_ACTIONS.SCHEDULE_TASK.SUMMARY.EVENTS">
                                            <!-- Events -->
                                        </span>
                                        <p translate="BULK_ACTIONS.SCHEDULE_TASK.SUMMARY.EVENTS_SUMMARY" translate-values="{numberOfEvents: numSelected()}">
                                            <!-- You have selected 44 events -->
                                        </p>
                                    </li>
                                    <li>
                                        <span translate="BULK_ACTIONS.SCHEDULE_TASK.SUMMARY.WORKFLOW">
                                            <!-- Summary -->
                                        </span>
                                        <p>{{ processing.ud.workflow.selection.id }}</p>
                                    </li>
                                    <li>
                                        <span translate="BULK_ACTIONS.SCHEDULE_TASK.SUMMARY.CONFIGURATION"></span>
                                        <p ng-repeat="(key, value) in processing.ud.workflow.selection.configuration">{{key}}: {{value}}</p>
                                    </li>
                                </ul>
                            </div><!-- obj-container -->
                        </div>
                    </div>

                </div>
            </div><!-- modal-content [summary] -->
            <footer>
                <a wz-next class="submit"
                   ng-class="{active: schedulaTaskForm.$valid, inactive: scheduleTaskForm.$invalid, disabled: submitButton}">
                    {{ 'WIZARD.CREATE' | translate }}
                </a>
                <a wz-previous translate="WIZARD.BACK" class="cancel">
                </a>
            </footer>
        </wz-step>

    </wizard>


    <div class="btm-spacer"></div>
</section><|MERGE_RESOLUTION|>--- conflicted
+++ resolved
@@ -119,11 +119,7 @@
                 <div class="modal-body">
                     <div class="full-col">
                         <div class="obj list-obj">
-<<<<<<< HEAD
-                            <header translate="BULK_ACTIONS.SCHEDULE_TASK.SUMMARY"><!-- Summary --></header>
-=======
-                            <header translate="BULK_ACTIONS.SCHEDULE_TASK.SUMMARY.CAPTION">Summary</header>
->>>>>>> a7cf5b2f
+                            <header translate="BULK_ACTIONS.SCHEDULE_TASK.SUMMARY.CAPTION"><!-- Summary --></header>
                             <div class="obj-container">
                                 <ul>
                                     <li>
