--- conflicted
+++ resolved
@@ -1,18 +1,11 @@
 angular.module('adminNg.services')
-<<<<<<< HEAD
 .factory('NewSeriesAccess', ['ResourcesListResource', 'SeriesAccessResource', 'Notifications', '$timeout',
     function (ResourcesListResource, SeriesAccessResource, Notifications, $timeout) {
     var Access = function () {
 
         var me = this,
             NOTIFICATION_CONTEXT = 'series-acl',
-=======
-.factory('NewSeriesAccess', ['ResourcesListResource', 'SeriesAccessResource', 'Notifications', function (ResourcesListResource, SeriesAccessResource, Notifications) {
-    var Access = function () {
-
-        var me = this,
             aclNotification,
->>>>>>> 6d62ae35
             createPolicy = function (role) {
                 return {
                     role  : role,
@@ -108,10 +101,9 @@
                 }
              });
 
-<<<<<<< HEAD
             me.unvalidRule = !rulesValid;
             me.hasRights = hasRights;
-=======
+
             if (hasRights && angular.isDefined(aclNotification)) {
                 Notifications.remove(aclNotification, 'series-acl');
             }
@@ -119,7 +111,6 @@
             if (!hasRights && !angular.isDefined(aclNotification)) {
                 aclNotification = Notifications.add('warning', 'SERIES_ACL_MISSING_READWRITE_ROLE', 'series-acl', -1);
             }
->>>>>>> 6d62ae35
             
             return rulesValid && hasRights;
         };
