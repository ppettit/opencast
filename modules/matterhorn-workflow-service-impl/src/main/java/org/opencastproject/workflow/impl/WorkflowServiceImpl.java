/**
 *  Copyright 2009, 2010 The Regents of the University of California
 *  Licensed under the Educational Community License, Version 2.0
 *  (the "License"); you may not use this file except in compliance
 *  with the License. You may obtain a copy of the License at
 *
 *  http://www.osedu.org/licenses/ECL-2.0
 *
 *  Unless required by applicable law or agreed to in writing,
 *  software distributed under the License is distributed on an "AS IS"
 *  BASIS, WITHOUT WARRANTIES OR CONDITIONS OF ANY KIND, either express
 *  or implied. See the License for the specific language governing
 *  permissions and limitations under the License.
 *
 */
package org.opencastproject.workflow.impl;

import static org.apache.commons.lang.StringUtils.isNotBlank;
import static org.opencastproject.security.api.SecurityConstants.GLOBAL_ADMIN_ROLE;
import static org.opencastproject.util.data.Collections.mkString;
import static org.opencastproject.workflow.api.WorkflowInstance.WorkflowState.FAILED;
import static org.opencastproject.workflow.api.WorkflowInstance.WorkflowState.FAILING;
import static org.opencastproject.workflow.api.WorkflowInstance.WorkflowState.INSTANTIATED;
import static org.opencastproject.workflow.api.WorkflowInstance.WorkflowState.PAUSED;
import static org.opencastproject.workflow.api.WorkflowInstance.WorkflowState.RUNNING;
import static org.opencastproject.workflow.api.WorkflowInstance.WorkflowState.STOPPED;
import static org.opencastproject.workflow.api.WorkflowInstance.WorkflowState.SUCCEEDED;

import org.opencastproject.job.api.Job;
import org.opencastproject.job.api.Job.Status;
import org.opencastproject.job.api.JobProducer;
import org.opencastproject.mediapackage.MediaPackage;
import org.opencastproject.mediapackage.MediaPackageElement;
import org.opencastproject.mediapackage.MediaPackageException;
import org.opencastproject.mediapackage.MediaPackageParser;
import org.opencastproject.mediapackage.MediaPackageSupport;
import org.opencastproject.metadata.api.MediaPackageMetadata;
import org.opencastproject.metadata.api.MediaPackageMetadataService;
import org.opencastproject.security.api.AccessControlList;
import org.opencastproject.security.api.AccessControlUtil;
import org.opencastproject.security.api.AclScope;
import org.opencastproject.security.api.AuthorizationService;
import org.opencastproject.security.api.Organization;
import org.opencastproject.security.api.OrganizationDirectoryService;
import org.opencastproject.security.api.SecurityService;
import org.opencastproject.security.api.UnauthorizedException;
import org.opencastproject.security.api.User;
import org.opencastproject.security.api.UserDirectoryService;
import org.opencastproject.series.api.SeriesException;
import org.opencastproject.series.api.SeriesService;
import org.opencastproject.serviceregistry.api.ServiceRegistry;
import org.opencastproject.serviceregistry.api.ServiceRegistryException;
import org.opencastproject.serviceregistry.api.UndispatchableJobException;
import org.opencastproject.util.Log;
import org.opencastproject.util.NotFoundException;
import org.opencastproject.util.data.Option;
import org.opencastproject.util.jmx.JmxUtil;
import org.opencastproject.workflow.api.ResumableWorkflowOperationHandler;
import org.opencastproject.workflow.api.RetryStrategy;
import org.opencastproject.workflow.api.WorkflowDatabaseException;
import org.opencastproject.workflow.api.WorkflowDefinition;
import org.opencastproject.workflow.api.WorkflowException;
import org.opencastproject.workflow.api.WorkflowInstance;
import org.opencastproject.workflow.api.WorkflowInstance.WorkflowState;
import org.opencastproject.workflow.api.WorkflowInstanceImpl;
import org.opencastproject.workflow.api.WorkflowListener;
import org.opencastproject.workflow.api.WorkflowOperationDefinition;
import org.opencastproject.workflow.api.WorkflowOperationDefinitionImpl;
import org.opencastproject.workflow.api.WorkflowOperationException;
import org.opencastproject.workflow.api.WorkflowOperationHandler;
import org.opencastproject.workflow.api.WorkflowOperationInstance;
import org.opencastproject.workflow.api.WorkflowOperationInstance.OperationState;
import org.opencastproject.workflow.api.WorkflowOperationInstanceImpl;
import org.opencastproject.workflow.api.WorkflowOperationResult;
import org.opencastproject.workflow.api.WorkflowOperationResult.Action;
import org.opencastproject.workflow.api.WorkflowOperationResultImpl;
import org.opencastproject.workflow.api.WorkflowParser;
import org.opencastproject.workflow.api.WorkflowParsingException;
import org.opencastproject.workflow.api.WorkflowQuery;
import org.opencastproject.workflow.api.WorkflowService;
import org.opencastproject.workflow.api.WorkflowSet;
import org.opencastproject.workflow.api.WorkflowStatistics;
import org.opencastproject.workflow.impl.jmx.WorkflowsStatistics;
import org.opencastproject.workspace.api.Workspace;

import org.apache.commons.io.IOUtils;
import org.apache.commons.lang.StringUtils;
import org.osgi.framework.InvalidSyntaxException;
import org.osgi.framework.ServiceReference;
import org.osgi.service.cm.ConfigurationException;
import org.osgi.service.cm.ManagedService;
import org.osgi.service.component.ComponentContext;
import org.slf4j.LoggerFactory;

import java.io.ByteArrayOutputStream;
import java.io.IOException;
import java.util.ArrayList;
import java.util.Arrays;
import java.util.Collections;
import java.util.Comparator;
import java.util.Dictionary;
import java.util.HashMap;
import java.util.HashSet;
import java.util.List;
import java.util.Map;
import java.util.Map.Entry;
import java.util.Properties;
import java.util.Set;
import java.util.SortedSet;
import java.util.TreeSet;
import java.util.concurrent.Callable;
import java.util.concurrent.CopyOnWriteArrayList;
import java.util.concurrent.Executors;
import java.util.concurrent.ThreadPoolExecutor;
import java.util.regex.Matcher;
import java.util.regex.Pattern;

import javax.management.ObjectInstance;

/**
 * Implements WorkflowService with in-memory data structures to hold WorkflowOperations and WorkflowInstances.
 * WorkflowOperationHandlers are looked up in the OSGi service registry based on the "workflow.operation" property. If
 * the WorkflowOperationHandler's "workflow.operation" service registration property matches
 * WorkflowOperation.getName(), then the factory returns a WorkflowOperationRunner to handle that operation. This allows
 * for custom runners to be added or modified without affecting the workflow service itself.
 */
public class WorkflowServiceImpl implements WorkflowService, JobProducer, ManagedService {

  /** Retry strategy property name */
  private static final String RETRY_STRATEGY = "retryStrategy";

  /** Logging facility */
  // private static final Logger logger = LoggerFactory.getLogger(WorkflowServiceImpl.class);
  private static final Log logger = new Log(LoggerFactory.getLogger(WorkflowServiceImpl.class));

  /** List of available operations on jobs */
  enum Operation {
    START_WORKFLOW, RESUME, START_OPERATION
  }

  ;

  /** The pattern used by workfow operation configuration keys * */
  public static final Pattern PROPERTY_PATTERN = Pattern.compile("\\$\\{.+?\\}");

  /** The set of yes values */
  public static final Set<String> YES;

  /** The set of 'no' values */
  public static final Set<String> NO;

  /** The configuration key for setting {@link #maxConcurrentWorkflows} */
  public static final String MAX_CONCURRENT_CONFIG_KEY = "max.concurrent";

  /** Configuration value for the maximum number of parallel workflows based on the number of cores in the cluster */
  public static final String OPT_NUM_CORES = "cores";

  /** Constant value indicating a <code>null</code> parent id */
  private static final String NULL_PARENT_ID = "-";

  /** Workflow statistics JMX type */
  private static final String JMX_WORKFLOWS_STATISTICS_TYPE = "WorkflowsStatistics";

  /** The list of registered JMX beans */
  private final List<ObjectInstance> jmxBeans = new ArrayList<ObjectInstance>();

  /** The JMX business object for workflows statistics */
  private WorkflowsStatistics workflowsStatistics;
  /** Error resolution handler id constant */
  public static final String ERROR_RESOLUTION_HANDLER_ID = "error-resolution";

  /** Remove references to the component context once felix scr 1.2 becomes available */
  protected ComponentContext componentContext = null;

  /** The maximum number of cluster-wide workflows that will cause this service to stop accepting new jobs */
  protected int maxConcurrentWorkflows = -1;

  /** The collection of workflow definitions */
  // protected Map<String, WorkflowDefinition> workflowDefinitions = new HashMap<String, WorkflowDefinition>();

  /** The metadata services */
  private SortedSet<MediaPackageMetadataService> metadataServices;

  /** The data access object responsible for storing and retrieving workflow instances */
  protected WorkflowServiceIndex index;

  /** The list of workflow listeners */
  private final List<WorkflowListener> listeners = new CopyOnWriteArrayList<WorkflowListener>();

  /** The thread pool to use for firing listeners and handling dispatched jobs */
  protected ThreadPoolExecutor executorService;

  /** The workspace */
  protected Workspace workspace = null;

  /** The service registry */
  protected ServiceRegistry serviceRegistry = null;

  /** The security service */
  protected SecurityService securityService = null;

  /** The authorization service */
  protected AuthorizationService authorizationService = null;

  /** The user directory service */
  protected UserDirectoryService userDirectoryService = null;

  /** The organization directory service */
  protected OrganizationDirectoryService organizationDirectoryService = null;

  /** The series service */
  protected SeriesService seriesService;

  /** The workflow definition scanner */
  private WorkflowDefinitionScanner workflowDefinitionScanner;

  /** List of initially delayed workflows */
  private List<Long> delayedWorkflows = new ArrayList<Long>();

  static {
    YES = new HashSet<String>(Arrays.asList(new String[] { "yes", "true", "on" }));
    NO = new HashSet<String>(Arrays.asList(new String[] { "no", "false", "off" }));
  }

  /**
   * Constructs a new workflow service impl, with a priority-sorted map of metadata services
   */
  public WorkflowServiceImpl() {
    metadataServices = new TreeSet<MediaPackageMetadataService>(new Comparator<MediaPackageMetadataService>() {
      @Override
      public int compare(MediaPackageMetadataService o1, MediaPackageMetadataService o2) {
        return o1.getPriority() - o2.getPriority();
      }
    });
  }

  /**
   * Activate this service implementation via the OSGI service component runtime.
   * 
   * @param componentContext
   *          the component context
   */
  public void activate(ComponentContext componentContext) {
    this.componentContext = componentContext;
    executorService = (ThreadPoolExecutor) Executors.newCachedThreadPool();
    try {
      workflowsStatistics = new WorkflowsStatistics(getBeanStatistics(), getHoldWorkflows());
      jmxBeans.add(JmxUtil.registerMXBean(workflowsStatistics, JMX_WORKFLOWS_STATISTICS_TYPE));
    } catch (WorkflowDatabaseException e) {
      logger.error("Error registarting JMX statistic beans {}", e);
    }

    logger.info("Activate Workflow service");
  }

  public void deactivate() {
    for (ObjectInstance mxbean : jmxBeans) {
      JmxUtil.unregisterMXBean(mxbean);
    }
  }

  /**
   * {@inheritDoc}
   * 
   * @see org.opencastproject.workflow.api.WorkflowService#addWorkflowListener(org.opencastproject.workflow.api.WorkflowListener)
   */
  @Override
  public void addWorkflowListener(WorkflowListener listener) {
    listeners.add(listener);
  }

  /**
   * {@inheritDoc}
   * 
   * @see org.opencastproject.workflow.api.WorkflowService#removeWorkflowListener(org.opencastproject.workflow.api.WorkflowListener)
   */
  @Override
  public void removeWorkflowListener(WorkflowListener listener) {
    listeners.remove(listener);
  }

  /**
   * Fires the workflow listeners on workflow updates.
   */
  protected void fireListeners(final WorkflowInstance oldWorkflowInstance, final WorkflowInstance newWorkflowInstance) {
    final User currentUser = securityService.getUser();
    final Organization currentOrganization = securityService.getOrganization();
    for (final WorkflowListener listener : listeners) {
      if (oldWorkflowInstance == null || !oldWorkflowInstance.getState().equals(newWorkflowInstance.getState())) {
        Runnable runnable = new Runnable() {
          @Override
          public void run() {
            try {
              securityService.setUser(currentUser);
              securityService.setOrganization(currentOrganization);
              listener.stateChanged(newWorkflowInstance);
            } finally {
              securityService.setUser(null);
              securityService.setOrganization(null);
            }
          }
        };
        executorService.execute(runnable);
      } else {
        logger.debug("Not notifying %s because the workflow state has not changed", listener);
      }

      if (newWorkflowInstance.getCurrentOperation() != null) {
        if (oldWorkflowInstance == null || oldWorkflowInstance.getCurrentOperation() == null
                || !oldWorkflowInstance.getCurrentOperation().equals(newWorkflowInstance.getCurrentOperation())) {
          Runnable runnable = new Runnable() {
            @Override
            public void run() {
              try {
                securityService.setUser(currentUser);
                securityService.setOrganization(currentOrganization);
                listener.operationChanged(newWorkflowInstance);
              } finally {
                securityService.setUser(null);
                securityService.setOrganization(null);
              }
            }
          };
          executorService.execute(runnable);
        }
      } else {
        logger.debug("Not notifying %s because the workflow operation has not changed", listener);
      }
    }
  }

  /**
   * {@inheritDoc}
   * 
   * @see org.opencastproject.workflow.api.WorkflowService#listAvailableWorkflowDefinitions()
   */
  @Override
  public List<WorkflowDefinition> listAvailableWorkflowDefinitions() {
    List<WorkflowDefinition> list = new ArrayList<WorkflowDefinition>();
    for (Entry<String, WorkflowDefinition> entry : workflowDefinitionScanner.getWorkflowDefinitions().entrySet()) {
      list.add(entry.getValue());
    }
    Collections.sort(list, new Comparator<WorkflowDefinition>() {
      @Override
      public int compare(WorkflowDefinition o1, WorkflowDefinition o2) {
        return o1.getId().compareTo(o2.getId());
      }
    });
    return list;
  }

  /**
   * {@inheritDoc}
   */
  public boolean isRunnable(WorkflowDefinition workflowDefinition) {
    List<String> availableOperations = listAvailableOperationNames();
    List<WorkflowDefinition> checkedWorkflows = new ArrayList<WorkflowDefinition>();
    boolean runnable = isRunnable(workflowDefinition, availableOperations, checkedWorkflows);
    int wfCount = checkedWorkflows.size() - 1;
    if (runnable)
      logger.info("Workflow %s, containing %d derived workflows, is runnable", workflowDefinition, wfCount);
    else
      logger.warn("Workflow %s, containing %d derived workflows, is not runnable", workflowDefinition, wfCount);
    return runnable;
  }

  /**
   * Tests the workflow definition for its runnability. This method is a helper for
   * {@link #isRunnable(WorkflowDefinition)} that is suited for recursive calling.
   * 
   * @param workflowDefinition
   *          the definition to test
   * @param availableOperations
   *          list of currently available operation handlers
   * @param checkedWorkflows
   *          list of checked workflows, used to avoid circular checking
   * @return <code>true</code> if all bits and pieces used for executing <code>workflowDefinition</code> are in place
   */
  private boolean isRunnable(WorkflowDefinition workflowDefinition, List<String> availableOperations,
          List<WorkflowDefinition> checkedWorkflows) {
    if (checkedWorkflows.contains(workflowDefinition))
      return true;

    // Test availability of operation handler and catch workflows
    for (WorkflowOperationDefinition op : workflowDefinition.getOperations()) {
      if (!availableOperations.contains(op.getId())) {
        logger.info("%s is not runnable due to missing operation %s", workflowDefinition, op);
        return false;
      }
      String catchWorkflow = op.getExceptionHandlingWorkflow();
      if (catchWorkflow != null) {
        WorkflowDefinition catchWorkflowDefinition;
        try {
          catchWorkflowDefinition = getWorkflowDefinitionById(catchWorkflow);
        } catch (NotFoundException e) {
          logger.info("%s is not runnable due to missing catch workflow %s on operation %s", workflowDefinition,
                  catchWorkflow, op);
          return false;
        } catch (WorkflowDatabaseException e) {
          logger.info("%s is not runnable because we can not load the catch workflow %s on operation %s",
                  workflowDefinition, catchWorkflow, op);
          return false;
        }
        if (!isRunnable(catchWorkflowDefinition, availableOperations, checkedWorkflows))
          return false;
      }
    }

    // Add the workflow to the list of checked workflows
    if (!checkedWorkflows.contains(workflowDefinition))
      checkedWorkflows.add(workflowDefinition);
    return true;
  }

  /**
   * Gets the currently registered workflow operation handlers.
   * 
   * @return All currently registered handlers
   */
  public Set<HandlerRegistration> getRegisteredHandlers() {
    Set<HandlerRegistration> set = new HashSet<HandlerRegistration>();
    ServiceReference[] refs;
    try {
      refs = componentContext.getBundleContext().getServiceReferences(WorkflowOperationHandler.class.getName(), null);
    } catch (InvalidSyntaxException e) {
      throw new IllegalStateException(e);
    }
    if (refs != null) {
      for (ServiceReference ref : refs) {
        WorkflowOperationHandler handler = (WorkflowOperationHandler) componentContext.getBundleContext().getService(
                ref);
        set.add(new HandlerRegistration((String) ref.getProperty(WORKFLOW_OPERATION_PROPERTY), handler));
      }
    } else {
      logger.warn("No registered workflow operation handlers found");
    }
    return set;
  }

  protected WorkflowOperationHandler getWorkflowOperationHandler(String operationId) {
    for (HandlerRegistration reg : getRegisteredHandlers()) {
      if (reg.operationName.equals(operationId))
        return reg.handler;
    }
    return null;
  }

  /**
   * Lists the names of each workflow operation. Operation names are availalbe for use if there is a registered
   * {@link WorkflowOperationHandler} with an equal {@link WorkflowServiceImpl#WORKFLOW_OPERATION_PROPERTY} property.
   * 
   * @return The {@link List} of available workflow operation names
   */
  protected List<String> listAvailableOperationNames() {
    List<String> list = new ArrayList<String>();
    for (HandlerRegistration reg : getRegisteredHandlers()) {
      list.add(reg.operationName);
    }
    return list;
  }

  /**
   * {@inheritDoc}
   * 
   * @see org.opencastproject.workflow.api.WorkflowService#registerWorkflowDefinition(org.opencastproject.workflow.api.WorkflowDefinition)
   */
  @Override
  public void registerWorkflowDefinition(WorkflowDefinition workflow) {
    if (workflow == null || workflow.getId() == null) {
      throw new IllegalArgumentException("Workflow must not be null, and must contain an ID");
    }
    String id = workflow.getId();
    if (workflowDefinitionScanner.getWorkflowDefinitions().containsKey(id)) {
      throw new IllegalStateException("A workflow definition with ID '" + id + "' is already registered.");
    }
    workflowDefinitionScanner.putWorkflowDefinition(id, workflow);
  }

  /**
   * {@inheritDoc}
   * 
   * @see org.opencastproject.workflow.api.WorkflowService#unregisterWorkflowDefinition(java.lang.String)
   */
  @Override
  public void unregisterWorkflowDefinition(String workflowDefinitionId) throws NotFoundException,
          WorkflowDatabaseException {
    if (workflowDefinitionScanner.removeWorkflowDefinition(workflowDefinitionId) == null) {
      throw new NotFoundException("Workflow definition not found");
    }
  }

  /**
   * {@inheritDoc}
   * 
   * @see org.opencastproject.workflow.api.WorkflowService#getWorkflowById(long)
   */
  @Override
  public WorkflowInstanceImpl getWorkflowById(long id) throws WorkflowDatabaseException, NotFoundException,
          UnauthorizedException {
    try {
      Job job = serviceRegistry.getJob(id);
      if (Status.DELETED.equals(job.getStatus())) {
        throw new NotFoundException("Workflow '" + id + "' has been deleted");
      }
      if (JOB_TYPE.equals(job.getJobType()) && Operation.START_WORKFLOW.toString().equals(job.getOperation())) {
        WorkflowInstanceImpl workflow = WorkflowParser.parseWorkflowInstance(job.getPayload());
        assertPermission(workflow, READ_PERMISSION);
        return workflow;
      } else {
        throw new NotFoundException("'" + id + "' is a job identifier, but it is not a workflow identifier");
      }
    } catch (WorkflowParsingException e) {
      throw new IllegalStateException("The workflow job payload is malformed");
    } catch (ServiceRegistryException e) {
      throw new IllegalStateException("Error loading workflow job from the service registry");
    } catch (MediaPackageException e) {
      throw new IllegalStateException("Unable to read mediapackage from workflow " + id, e);
    }
  }

  /**
   * {@inheritDoc}
   * 
   * @see org.opencastproject.workflow.api.WorkflowService#start(org.opencastproject.workflow.api.WorkflowDefinition,
   *      org.opencastproject.mediapackage.MediaPackage)
   */
  @Override
  public WorkflowInstance start(WorkflowDefinition workflowDefinition, MediaPackage mediaPackage)
          throws WorkflowDatabaseException, WorkflowParsingException {
    return start(workflowDefinition, mediaPackage, new HashMap<String, String>());
  }

  /**
   * {@inheritDoc}
   * 
   * @see org.opencastproject.workflow.api.WorkflowService#start(org.opencastproject.workflow.api.WorkflowDefinition,
   *      org.opencastproject.mediapackage.MediaPackage)
   */
  @Override
  public WorkflowInstance start(WorkflowDefinition workflowDefinition, MediaPackage mediaPackage,
          Map<String, String> properties) throws WorkflowDatabaseException, WorkflowParsingException {
    try {
      return start(workflowDefinition, mediaPackage, null, properties);
    } catch (NotFoundException e) {
      // should never happen
      throw new IllegalStateException("a null workflow ID caused a NotFoundException.  This is a programming error.");
    }
  }

  /**
   * {@inheritDoc}
   * 
   * @see org.opencastproject.workflow.api.WorkflowService#start(org.opencastproject.workflow.api.WorkflowDefinition,
   *      org.opencastproject.mediapackage.MediaPackage, Long, java.util.Map)
   */
  @Override
  public WorkflowInstance start(WorkflowDefinition workflowDefinition, MediaPackage sourceMediaPackage,
          Long parentWorkflowId, Map<String, String> properties) throws WorkflowDatabaseException,
          WorkflowParsingException, NotFoundException {

    try {
      logger.startUnitOfWork();
      if (workflowDefinition == null)
        throw new IllegalArgumentException("workflow definition must not be null");
      if (sourceMediaPackage == null)
        throw new IllegalArgumentException("mediapackage must not be null");
      for (List<String> errors : MediaPackageSupport.sanityCheck(sourceMediaPackage)) {
        throw new IllegalArgumentException("Insane media package cannot be processed: " + mkString(errors, "; "));
      }
      if (parentWorkflowId != null) {
        try {
          getWorkflowById(parentWorkflowId); // Let NotFoundException bubble up
        } catch (UnauthorizedException e) {
          throw new IllegalArgumentException("Parent workflow " + parentWorkflowId + " not visible to this user");
        }
      }

      // Get the current user
      User currentUser = securityService.getUser();
      if (currentUser == null)
        throw new SecurityException("Current user is unknown");

      // Get the current organization
      Organization organization = securityService.getOrganization();
      if (organization == null)
        throw new SecurityException("Current organization is unknown");

      WorkflowInstance workflowInstance = new WorkflowInstanceImpl(workflowDefinition, sourceMediaPackage,
              parentWorkflowId, currentUser, organization, properties);
      workflowInstance = updateConfiguration(workflowInstance, properties);

      // Create and configure the workflow instance
      try {
        // Create a new job for this workflow instance
        String workflowDefinitionXml = WorkflowParser.toXml(workflowDefinition);
        String workflowInstanceXml = WorkflowParser.toXml(workflowInstance);
        String mediaPackageXml = MediaPackageParser.getAsXml(sourceMediaPackage);

        List<String> arguments = new ArrayList<String>();
        arguments.add(workflowDefinitionXml);
        arguments.add(mediaPackageXml);
        if (parentWorkflowId != null || properties != null) {
          String parentWorkflowIdString = (parentWorkflowId != null) ? parentWorkflowId.toString() : NULL_PARENT_ID;
          arguments.add(parentWorkflowIdString);
        }
        if (properties != null) {
          arguments.add(mapToString(properties));
        }

        Job job = serviceRegistry.createJob(JOB_TYPE, Operation.START_WORKFLOW.toString(), arguments,
                workflowInstanceXml, false, null);

        // Have the workflow take on the job's identity
        workflowInstance.setId(job.getId());

        // Add the workflow to the search index and have the job enqueued for dispatch.
        // Update also sets ACL and mediapackage metadata
        update(workflowInstance);

        return workflowInstance;
      } catch (Throwable t) {
        try {
          workflowInstance.setState(FAILED);
          update(workflowInstance);
        } catch (Exception failureToFail) {
          logger.warn(failureToFail, "Unable to update workflow to failed state");
        }
        throw new WorkflowDatabaseException(t);
      }
    } finally {
      logger.endUnitOfWork();
    }
  }

  protected WorkflowInstance updateConfiguration(WorkflowInstance instance, Map<String, String> properties) {
    try {
      if (properties != null) {
        for (Entry<String, String> entry : properties.entrySet()) {
          instance.setConfiguration(entry.getKey(), entry.getValue());
        }
      }
      String xml = replaceVariables(WorkflowParser.toXml(instance), properties);
      WorkflowInstanceImpl workflow = WorkflowParser.parseWorkflowInstance(xml);
      return workflow;
    } catch (Exception e) {
      throw new IllegalStateException("Unable to replace workflow instance variables", e);
    }
  }

  /**
   * Replaces all occurrences of <code>${.*+}</code> with the property in the provided map, or if not available in the
   * map, from the bundle context properties, if available.
   * 
   * @param source
   *          The source string
   * @param properties
   *          The map of properties to replace
   * @return The resulting string
   */
  protected String replaceVariables(String source, Map<String, String> properties) {
    Matcher matcher = PROPERTY_PATTERN.matcher(source);
    StringBuilder result = new StringBuilder();
    int cursor = 0;
    boolean matchFound = matcher.find();
    if (!matchFound)
      return source;
    while (matchFound) {
      int matchStart = matcher.start();
      int matchEnd = matcher.end();
      result.append(source.substring(cursor, matchStart)); // add the content before the match
      String key = source.substring(matchStart + 2, matchEnd - 1);
      String systemProperty = componentContext == null ? null : componentContext.getBundleContext().getProperty(key);
      String providedProperty = null;
      if (properties != null) {
        providedProperty = properties.get(key);
      }
      if (isNotBlank(providedProperty)) {
        result.append(providedProperty);
      } else if (isNotBlank(systemProperty)) {
        result.append(systemProperty);
      } else {
        result.append(source.substring(matchStart, matchEnd)); // retain the original matched value
      }
      cursor = matchEnd;
      matchFound = matcher.find();
      if (!matchFound)
        result.append(source.substring(matchEnd, source.length()));
    }
    return result.toString();
  }

  /**
   * Does a lookup of available operation handlers for the given workflow operation.
   * 
   * @param operation
   *          the operation definition
   * @return the handler or <code>null</code>
   */
  protected WorkflowOperationHandler selectOperationHandler(WorkflowOperationInstance operation) {
    List<WorkflowOperationHandler> handlerList = new ArrayList<WorkflowOperationHandler>();
    for (HandlerRegistration handlerReg : getRegisteredHandlers()) {
      if (handlerReg.operationName != null && handlerReg.operationName.equals(operation.getTemplate())) {
        handlerList.add(handlerReg.handler);
      }
    }
    if (handlerList.size() > 1) {
      throw new IllegalStateException("Multiple operation handlers found for operation '" + operation.getTemplate()
              + "'");
    } else if (handlerList.size() == 1) {
      return handlerList.get(0);
    }
    logger.warn("No workflow operation handlers found for operation '%s'", operation.getTemplate());
    return null;
  }

  /**
   * Executes the workflow.
   * 
   * @param workflow
   *          the workflow instance
   * @throws WorkflowException
   *           if there is a problem processing the workflow
   */
  protected Job runWorkflow(WorkflowInstance workflow) throws WorkflowException, UnauthorizedException {
    if (!INSTANTIATED.equals(workflow.getState())) {
      if (RUNNING.equals(workflow.getState())) {
        logger.debug("Not starting workflow %s, it is already in running state", workflow);
        return null;
      }
      throw new IllegalStateException("Cannot start a workflow in state '" + workflow.getState() + "'");
    }

    // If this is a new workflow, move to the first operation
    workflow.setState(RUNNING);
    update(workflow);

    WorkflowOperationInstance operation = workflow.getCurrentOperation();

    if (operation == null)
      throw new IllegalStateException("Cannot start a workflow without a current operation");

    if (operation.getPosition() != 0)
      throw new IllegalStateException("Current operation expected to be first");

    try {
      logger.info("Scheduling workflow %s for execution", workflow.getId());
      Job job = serviceRegistry.createJob(JOB_TYPE, Operation.START_OPERATION.toString(),
              Arrays.asList(Long.toString(workflow.getId())), null, false, null);
      operation.setId(job.getId());
      update(workflow);
      job.setStatus(Status.QUEUED);
      job.setDispatchable(true);
      return serviceRegistry.updateJob(job);
    } catch (ServiceRegistryException e) {
      throw new WorkflowDatabaseException(e);
    } catch (NotFoundException e) {
      // this should be impossible
      throw new IllegalStateException("Unable to find a job that was just created");
    }

  }

  /**
   * Executes the workflow's current operation.
   * 
   * @param workflow
   *          the workflow
   * @param properties
   *          the properties that are passed in on resume
   * @return the processed workflow operation
   * @throws WorkflowException
   *           if there is a problem processing the workflow
   */
  protected WorkflowOperationInstance runWorkflowOperation(WorkflowInstance workflow, Map<String, String> properties)
          throws WorkflowException, UnauthorizedException {
    WorkflowOperationInstance processingOperation = workflow.getCurrentOperation();
    if (processingOperation == null)
      throw new IllegalStateException("Workflow '" + workflow + "' has no operation to run");

    // Keep the current state for later reference, it might have been changed from the outside
    WorkflowState initialState = workflow.getState();

    // Execute the operation handler
    WorkflowOperationHandler operationHandler = selectOperationHandler(processingOperation);
    WorkflowOperationWorker worker = new WorkflowOperationWorker(operationHandler, workflow, properties, this);
    workflow = worker.execute();

    // The workflow has been serialized/deserialized in between, so we need to refresh the reference
    int currentOperationPosition = processingOperation.getPosition();
    processingOperation = workflow.getOperations().get(currentOperationPosition);

    Long currentOperationJobId = processingOperation.getId();
    try {
      updateOperationJob(currentOperationJobId, processingOperation.getState());
    } catch (NotFoundException e) {
      throw new IllegalStateException("Unable to find a job that has already been running");
    } catch (ServiceRegistryException e) {
      throw new WorkflowDatabaseException(e);
    }

    // Move on to the next workflow operation
    WorkflowOperationInstance currentOperation = workflow.getCurrentOperation();

    // Is the workflow done?
    if (currentOperation == null) {

      // If we are in failing mode, we were simply working off an error handling workflow
      if (FAILING.equals(workflow.getState())) {
        workflow.setState(FAILED);
      }

      // Otherwise, let's make sure we didn't miss any failed operation, since the workflow state could have been
      // switched to paused while processing the error handling workflow extension
      else if (!FAILED.equals(workflow.getState())) {
        workflow.setState(SUCCEEDED);
        for (WorkflowOperationInstance op : workflow.getOperations()) {
          if (op.getState().equals(WorkflowOperationInstance.OperationState.FAILED)) {
            if (op.isFailWorkflowOnException()) {
              workflow.setState(FAILED);
              break;
            }
          }
        }
      }

      // Save the updated workflow to the database
      logger.debug("%s has %s", workflow, workflow.getState());
      update(workflow);

    } else {

      // Somebody might have set the workflow to "paused" from the outside, so take a look a the database first
      WorkflowState dbWorkflowState = null;
      try {
        dbWorkflowState = getWorkflowById(workflow.getId()).getState();
      } catch (WorkflowDatabaseException e) {
        throw new IllegalStateException("The workflow with ID " + workflow.getId()
                + " can not be accessed in the database", e);
      } catch (NotFoundException e) {
        throw new IllegalStateException("The workflow with ID " + workflow.getId()
                + " can not be found in the database", e);
      } catch (UnauthorizedException e) {
        throw new IllegalStateException("The workflow with ID " + workflow.getId() + " can not be read", e);
      }

      // If somebody changed the workflow state from the outside, that state should take precedence
      if (!dbWorkflowState.equals(initialState)) {
        logger.info("Workflow state for %s was changed to '%s' from the outside", workflow, dbWorkflowState);
        workflow.setState(dbWorkflowState);
      }

      // Save the updated workflow to the database

      Job job = null;
      switch (workflow.getState()) {
        case FAILED:
          update(workflow);
          break;
        case FAILING:
        case RUNNING:
          try {
            job = serviceRegistry.createJob(JOB_TYPE, Operation.START_OPERATION.toString(),
                    Arrays.asList(Long.toString(workflow.getId())), null, false, null);
            currentOperation.setId(job.getId());
            update(workflow);
            job.setStatus(Status.QUEUED);
            job.setDispatchable(true);
            serviceRegistry.updateJob(job);
          } catch (ServiceRegistryException e) {
            throw new WorkflowDatabaseException(e);
          } catch (NotFoundException e) {
            // this should be impossible
            throw new IllegalStateException("Unable to find a job that was just created");
          }
          break;
        case PAUSED:
        case STOPPED:
        case SUCCEEDED:
          update(workflow);
          break;
        case INSTANTIATED:
          update(workflow);
          throw new IllegalStateException("Impossible workflow state found during processing");
        default:
          throw new IllegalStateException("Unkown workflow state found during processing");
      }

    }

    return processingOperation;
  }

  /**
   * Returns the workflow identified by <code>id</code> or <code>null</code> if no such definition was found.
   * 
   * @param id
   *          the workflow definition id
   * @return the workflow
   */
  @Override
  public WorkflowDefinition getWorkflowDefinitionById(String id) throws NotFoundException, WorkflowDatabaseException {
    WorkflowDefinition def = workflowDefinitionScanner.getWorkflowDefinition(id);
    if (def == null)
      throw new NotFoundException("Workflow definition '" + id + "' not found");
    return def;
  }

  /**
   * {@inheritDoc}
   * 
   * @see org.opencastproject.workflow.api.WorkflowService#stop(long)
   */
  @Override
  public WorkflowInstance stop(long workflowInstanceId) throws WorkflowException, NotFoundException,
          UnauthorizedException {
    WorkflowInstanceImpl instance = getWorkflowById(workflowInstanceId);
    instance.setState(STOPPED);

    // Update the workflow instance
    update(instance);

    // Remove
    logger.info("Removing temporary files for stopped workflow %s", workflowInstanceId);
    for (MediaPackageElement elem : instance.getMediaPackage().getElements()) {
      try {
        logger.debug("Removing temporary file %s for stopped workflow %d", elem.getURI(), workflowInstanceId);
        workspace.delete(elem.getURI());
      } catch (IOException e) {
        logger.warn("Unable to delete mediapackage element %s", e.getMessage());
      }
    }
    return instance;
  }

  /**
   * {@inheritDoc}
   * 
   * @see org.opencastproject.workflow.api.WorkflowService#remove(long)
   */
  @Override
  public void remove(long workflowInstanceId) throws WorkflowDatabaseException, NotFoundException,
          UnauthorizedException, WorkflowParsingException {
    WorkflowQuery query = new WorkflowQuery();
    query.withId(Long.toString(workflowInstanceId));
    WorkflowSet workflows = index.getWorkflowInstances(query, READ_PERMISSION, false);
    if (workflows.size() == 1) {
      WorkflowInstance[] w = workflows.getItems();
      try {
        assertPermission(w[0], WRITE_PERMISSION);
      } catch (MediaPackageException e) {
        throw new WorkflowParsingException(e);
      }
      index.remove(workflowInstanceId);
    } else if (workflows.size() == 0) {
      throw new NotFoundException();
    } else {
      throw new WorkflowDatabaseException("More than one workflow found with id: " + Long.toString(workflowInstanceId));
    }
  }

  /**
   * {@inheritDoc}
   * 
   * @see org.opencastproject.workflow.api.WorkflowService#suspend(long)
   */
  @Override
  public WorkflowInstance suspend(long workflowInstanceId) throws WorkflowException, NotFoundException,
          UnauthorizedException {
    WorkflowInstanceImpl instance = getWorkflowById(workflowInstanceId);
    instance.setState(PAUSED);
    update(instance);
    return instance;
  }

  /**
   * {@inheritDoc}
   * 
   * @see org.opencastproject.workflow.api.WorkflowService#resume(long)
   */
  @Override
  public WorkflowInstance resume(long id) throws WorkflowException, NotFoundException, UnauthorizedException {
    return resume(id, null);
  }

  /**
   * {@inheritDoc}
   * 
   * @see org.opencastproject.workflow.api.WorkflowService#resume(long, Map)
   */
  @Override
  public WorkflowInstance resume(long workflowInstanceId, Map<String, String> properties) throws WorkflowException,
          NotFoundException, UnauthorizedException {

    WorkflowInstance workflowInstance = getWorkflowById(workflowInstanceId);
    workflowInstance = updateConfiguration(workflowInstance, properties);
    update(workflowInstance);

    WorkflowOperationInstance currentOperation = workflowInstance.getCurrentOperation();

    // We can resume workflows when they are in either the paused state, or they are being advanced manually passed
    // certain operations. In the latter case, there is no current paused operation.
    if (OperationState.INSTANTIATED.equals(currentOperation.getState())) {
      try {
        // the operation has its own job. Update that too.
        Job operationJob = serviceRegistry.createJob(JOB_TYPE, Operation.START_OPERATION.toString(),
                Arrays.asList(Long.toString(workflowInstanceId)), null, false, null);

        // this method call is publicly visible, so it doesn't necessarily go through the accept method. Set the
        // workflow state manually.
        workflowInstance.setState(RUNNING);
        currentOperation.setId(operationJob.getId());

        // update the workflow and its associated job
        update(workflowInstance);

        // Now set this job to be queued so it can be dispatched
        operationJob.setStatus(Status.QUEUED);
        operationJob.setDispatchable(true);
        serviceRegistry.updateJob(operationJob);

        return workflowInstance;
      } catch (ServiceRegistryException e) {
        throw new WorkflowDatabaseException(e);
      }
    }

    Long operationJobId = workflowInstance.getCurrentOperation().getId();
    if (operationJobId == null) {
      throw new IllegalStateException("Can not resume a workflow where the current operation has no associated id");
    }

    // Set the current operation's job to queued, so it gets picked up again
    Job workflowJob;
    try {
      workflowJob = serviceRegistry.getJob(workflowInstanceId);
      workflowJob.setStatus(Status.RUNNING);
      workflowJob.setPayload(WorkflowParser.toXml(workflowInstance));
      serviceRegistry.updateJob(workflowJob);

      Job operationJob = serviceRegistry.getJob(operationJobId);
      operationJob.setStatus(Status.QUEUED);
      operationJob.setDispatchable(true);
      if (properties != null) {
        Properties props = new Properties();
        props.putAll(properties);
        ByteArrayOutputStream out = new ByteArrayOutputStream();
        props.store(out, null);
        List<String> newArguments = new ArrayList<String>(operationJob.getArguments());
        newArguments.add(new String(out.toByteArray(), "UTF-8"));
        operationJob.setArguments(newArguments);
      }
      serviceRegistry.updateJob(operationJob);
    } catch (ServiceRegistryException e) {
      throw new WorkflowDatabaseException(e);
    } catch (IOException e) {
      throw new WorkflowParsingException("Unable to parse workflow and/or workflow properties");
    }

    return workflowInstance;
  }

  /**
   * Asserts that the current user has permission to take the provided action on a workflow instance.
   * 
   * @param workflow
   *          the workflow instance
   * @param action
   *          the action to ensure is permitted
   * @throws UnauthorizedException
   *           if the action is not authorized
   * @throws MediaPackageException
   *           if there is an error accessing the workflow's security policy in its mediapackage
   */
  protected void assertPermission(WorkflowInstance workflow, String action) throws UnauthorizedException,
          MediaPackageException {
    User currentUser = securityService.getUser();
    Organization currentOrg = securityService.getOrganization();
    String currentOrgAdminRole = currentOrg.getAdminRole();
    String currentOrgId = currentOrg.getId();

    MediaPackage mediapackage = workflow.getMediaPackage();
    User workflowCreator = workflow.getCreator();
    String workflowOrgId = workflowCreator.getOrganization().getId();

    boolean authorized = currentUser.hasRole(GLOBAL_ADMIN_ROLE)
            || (currentUser.hasRole(currentOrgAdminRole) && currentOrgId.equals(workflowOrgId))
            || currentUser.equals(workflowCreator)
<<<<<<< HEAD
            || (authorizationService.hasPermission(mediapackage, WRITE_PERMISSION) && currentOrgId
                    .equals(workflowOrgId));
=======
            || (authorizationService.hasPermission(mediapackage, action) && currentOrgId.equals(workflowOrgId));
>>>>>>> c3e0f190

    if (!authorized) {
      throw new UnauthorizedException(currentUser, action);
    }
  }

  /**
   * {@inheritDoc}
   * 
   * @see org.opencastproject.workflow.api.WorkflowService#update(org.opencastproject.workflow.api.WorkflowInstance)
   */
  @Override
  public void update(final WorkflowInstance workflowInstance) throws WorkflowException, UnauthorizedException {
    WorkflowInstance originalWorkflowInstance = null;
    try {
      originalWorkflowInstance = getWorkflowById(workflowInstance.getId());
    } catch (NotFoundException e) {
      // That's fine, it's a new workflow instance
    }

    if (originalWorkflowInstance != null) {
      try {
        assertPermission(originalWorkflowInstance, WRITE_PERMISSION);
      } catch (MediaPackageException e) {
        throw new WorkflowParsingException(e);
      }
    }

    // Before we persist this, extract the metadata
    final MediaPackage updatedMediaPackage = workflowInstance.getMediaPackage();
    populateMediaPackageMetadata(updatedMediaPackage);
    String seriesId = updatedMediaPackage.getSeries();
    if (seriesId != null && workflowInstance.getCurrentOperation() != null) {
      // If the mediapackage contains a series, find the series ACLs and add the security information to the
      // mediapackage
      try {
        AccessControlList acl = seriesService.getSeriesAccessControl(seriesId);
        Option<AccessControlList> activeSeriesAcl = authorizationService.getAcl(updatedMediaPackage, AclScope.Series);
        if (activeSeriesAcl.isNone() || !AccessControlUtil.equals(activeSeriesAcl.get(), acl))
          authorizationService.setAcl(updatedMediaPackage, AclScope.Series, acl);
      } catch (SeriesException e) {
        throw new WorkflowDatabaseException(e);
      } catch (NotFoundException e) {
        logger.warn("Series %s not found, unable to set ACLs", seriesId);
      }
    }

    // Synchronize the job status with the workflow
    WorkflowState workflowState = workflowInstance.getState();
    String xml;
    try {
      xml = WorkflowParser.toXml(workflowInstance);
    } catch (Exception e) {
      // Can't happen, since we are converting from an in-memory object
      throw new IllegalStateException("In-memory workflow instance could not be serialized", e);
    }

    Job job = null;
    try {
      job = serviceRegistry.getJob(workflowInstance.getId());
      job.setPayload(xml);

      // Synchronize workflow and job state
      switch (workflowState) {
        case FAILED:
          job.setStatus(Status.FAILED);
          break;
        case FAILING:
          break;
        case INSTANTIATED:
          job.setDispatchable(true);
          job.setStatus(Status.QUEUED);
          break;
        case PAUSED:
          job.setStatus(Status.PAUSED);
          break;
        case RUNNING:
          job.setStatus(Status.RUNNING);
          break;
        case STOPPED:
          job.setStatus(Status.DELETED);
          break;
        case SUCCEEDED:
          job.setStatus(Status.FINISHED);
          break;
        default:
          throw new IllegalStateException("Found a workflow state that is not handled");
      }
    } catch (ServiceRegistryException e) {
      logger.error(e, "Unable to read workflow job %s from service registry", workflowInstance.getId());
      throw new WorkflowDatabaseException(e);
    } catch (NotFoundException e) {
      logger.error("Job for workflow %s not found in service registry", workflowInstance.getId());
      throw new WorkflowDatabaseException(e);
    }

    // Update both workflow and workflow job
    try {
      index(workflowInstance);
      serviceRegistry.updateJob(job);
    } catch (ServiceRegistryException e) {
      logger.error(
              "Update of workflow job %s in the service registry failed, service registry and workflow index may be out of sync",
              workflowInstance.getId());
      throw new WorkflowDatabaseException(e);
    } catch (NotFoundException e) {
      logger.error("Job for workflow %s not found in service registry", workflowInstance.getId());
      throw new WorkflowDatabaseException(e);
    } catch (Exception e) {
      logger.error(
              "Update of workflow job %s in the service registry failed, service registry and workflow index may be out of sync",
              job.getId());
      throw new WorkflowException(e);
    }

    workflowsStatistics.updateWorkflow(getBeanStatistics(), getHoldWorkflows());

    try {
      WorkflowInstance clone = WorkflowParser.parseWorkflowInstance(WorkflowParser.toXml(workflowInstance));
      fireListeners(originalWorkflowInstance, clone);
    } catch (Exception e) {
      // Can't happen, since we are converting from an in-memory object
      throw new IllegalStateException("In-memory workflow instance could not be serialized", e);
    }
  }

  /**
   * Updates the search index entries for this workflow instance.
   * 
   * @param workflowInstance
   *          the workflow
   * @throws WorkflowDatabaseException
   *           if there is a problem storing the workflow instance
   */
  protected void index(final WorkflowInstance workflowInstance) throws WorkflowDatabaseException {
    // Update the search index
    index.update(workflowInstance);
  }

  /**
   * {@inheritDoc}
   * 
   * @see org.opencastproject.workflow.api.WorkflowService#countWorkflowInstances()
   */
  @Override
  public long countWorkflowInstances() throws WorkflowDatabaseException {
    return index.countWorkflowInstances(null, null);
  }

  /**
   * {@inheritDoc}
   * 
   * @see org.opencastproject.workflow.api.WorkflowService#countWorkflowInstances(org.opencastproject.workflow.api.WorkflowInstance.WorkflowState,
   *      java.lang.String)
   */
  @Override
  public long countWorkflowInstances(WorkflowState state, String operation) throws WorkflowDatabaseException {
    return index.countWorkflowInstances(state, operation);
  }

  /**
   * {@inheritDoc}
   * 
   * @see org.opencastproject.workflow.api.WorkflowService#getStatistics()
   */
  @Override
  public WorkflowStatistics getStatistics() throws WorkflowDatabaseException {
    return index.getStatistics();
  }

  /**
   * {@inheritDoc}
   * 
   * @see org.opencastproject.workflow.api.WorkflowService#getWorkflowInstances(org.opencastproject.workflow.api.WorkflowQuery)
   */
  @Override
  public WorkflowSet getWorkflowInstances(WorkflowQuery query) throws WorkflowDatabaseException {
    return index.getWorkflowInstances(query, WRITE_PERMISSION, true);
  }

  /**
   * {@inheritDoc}
   * 
   * @see org.opencastproject.workflow.api.WorkflowService#getWorkflowInstancesForAdministrativeRead(org.opencastproject.workflow.api.WorkflowQuery)
   */
  @Override
  public WorkflowSet getWorkflowInstancesForAdministrativeRead(WorkflowQuery query) throws WorkflowDatabaseException,
          UnauthorizedException {
    User user = securityService.getUser();
    if (!user.hasRole(GLOBAL_ADMIN_ROLE) && !user.hasRole(user.getOrganization().getAdminRole()))
      throw new UnauthorizedException(user, getClass().getName() + ".getForAdministrativeRead");

    return index.getWorkflowInstances(query, WRITE_PERMISSION, false);
  }

  /**
   * Callback for workflow operations that were throwing an exception. This implementation assumes that the operation
   * worker has already adjusted the current operation's state appropriately.
   * 
   * @param workflow
   *          the workflow instance
<<<<<<< HEAD
   * @param operation
   *          the current workflow operation
=======
   * @param e
   *          the exception
>>>>>>> c3e0f190
   * @return the workflow instance
   * @throws WorkflowParsingException
   */
  protected WorkflowInstance handleOperationException(WorkflowInstance workflow, WorkflowOperationInstance operation)
          throws WorkflowDatabaseException, WorkflowParsingException, UnauthorizedException {
    WorkflowOperationInstanceImpl currentOperation = (WorkflowOperationInstanceImpl) operation;
    int failedAttempt = currentOperation.getFailedAttempts() + 1;
    currentOperation.setFailedAttempts(failedAttempt);
    currentOperation.addToExecutionHistory(currentOperation.getId());

    if (currentOperation.getMaxAttempts() != -1 && failedAttempt == currentOperation.getMaxAttempts()) {
      handleFailedOperation(workflow, currentOperation);
    } else {
      switch (currentOperation.getRetryStrategy()) {
        case NONE:
          handleFailedOperation(workflow, currentOperation);
          break;
        case RETRY:
          currentOperation.setState(OperationState.RETRY);
          break;
        case HOLD:
          currentOperation.setState(OperationState.RETRY);
          List<WorkflowOperationInstance> operations = workflow.getOperations();
          WorkflowOperationDefinitionImpl errorResolutionDefinition = new WorkflowOperationDefinitionImpl(
                  ERROR_RESOLUTION_HANDLER_ID, "Error Resolution Operation", "error", true);
          WorkflowOperationInstanceImpl errorResolutionInstance = new WorkflowOperationInstanceImpl(
                  errorResolutionDefinition, currentOperation.getPosition());
          errorResolutionInstance.setExceptionHandlingWorkflow(currentOperation.getExceptionHandlingWorkflow());
          operations.add(currentOperation.getPosition(), errorResolutionInstance);
          workflow.setOperations(operations);
          break;
        default:
          break;
      }
    }
    return workflow;
  }

  /**
   * Handles the workflow for a failing operation.
   * 
   * @param workflow
   *          the workflow
   * @param currentOperation
   *          the failing workflow operation instance
   * @throws WorkflowDatabaseException
   *           If the exception handler workflow is not found
   */
  private void handleFailedOperation(WorkflowInstance workflow, WorkflowOperationInstance currentOperation)
          throws WorkflowDatabaseException {
    String errorDefId = currentOperation.getExceptionHandlingWorkflow();

    // Adjust the workflow state according to the setting on the operation
    if (currentOperation.isFailWorkflowOnException()) {
      if (StringUtils.isBlank(errorDefId)) {
        workflow.setState(FAILED);
      } else {
        workflow.setState(FAILING);

        // Remove the rest of the original workflow
        int currentOperationPosition = workflow.getOperations().indexOf(currentOperation);
        List<WorkflowOperationInstance> operations = new ArrayList<WorkflowOperationInstance>();
        operations.addAll(workflow.getOperations().subList(0, currentOperationPosition + 1));
        workflow.setOperations(operations);

        // Determine the current workflow configuration
        Map<String, String> configuration = new HashMap<String, String>();
        for (String configKey : workflow.getConfigurationKeys()) {
          configuration.put(configKey, workflow.getConfiguration(configKey));
        }

        // Append the operations
        WorkflowDefinition errorDef = null;
        try {
          errorDef = getWorkflowDefinitionById(errorDefId);
          workflow.extend(errorDef);
          workflow.setOperations(updateConfiguration(workflow, configuration).getOperations());
        } catch (NotFoundException notFoundException) {
          throw new IllegalStateException("Unable to find the error workflow definition '" + errorDefId + "'");
        }
      }
    }

    // Fail the current operation
    currentOperation.setState(OperationState.FAILED);
  }

  /**
   * Callback for workflow operation handlers that executed and finished without exception. This implementation assumes
   * that the operation worker has already adjusted the current operation's state appropriately.
   * 
   * @param workflow
   *          the workflow instance
   * @param result
   *          the workflow operation result
   * @return the workflow instance
   * @throws WorkflowDatabaseException
   *           if updating the workflow fails
   */
  protected WorkflowInstance handleOperationResult(WorkflowInstance workflow, WorkflowOperationResult result)
          throws WorkflowDatabaseException {

    // Get the operation and its handler
    WorkflowOperationInstanceImpl currentOperation = (WorkflowOperationInstanceImpl) workflow.getCurrentOperation();
    WorkflowOperationHandler handler = getWorkflowOperationHandler(currentOperation.getTemplate());

    // Create an operation result for the lazy or else update the workflow's media package
    if (result == null) {
      logger.warn("Handling a null operation result for workflow %s in operation %s", workflow.getId(),
              currentOperation.getTemplate());
      result = new WorkflowOperationResultImpl(workflow.getMediaPackage(), null, Action.CONTINUE, 0);
    } else {
      MediaPackage mp = result.getMediaPackage();
      if (mp != null) {
        workflow.setMediaPackage(mp);
      }
    }

    // The action to take
    Action action = result.getAction();

    // Update the workflow configuration. Update the reference to the current operation as well, since the workflow has
    // been serialized and deserialized in the meantime.
    int currentOperationPosition = currentOperation.getPosition();
    workflow = updateConfiguration(workflow, result.getProperties());
    currentOperation = (WorkflowOperationInstanceImpl) workflow.getOperations().get(currentOperationPosition);

    // Adjust workflow statistics
    currentOperation.setTimeInQueue(result.getTimeInQueue());

    // Adjust the operation state
    switch (action) {
      case CONTINUE:
        currentOperation.setState(OperationState.SUCCEEDED);
        break;
      case PAUSE:
        if (!(handler instanceof ResumableWorkflowOperationHandler)) {
          throw new IllegalStateException("Operation " + currentOperation.getTemplate() + " is not resumable");
        }

        // Set abortable and continuable to default values
        currentOperation.setContinuable(result.allowsContinue());
        currentOperation.setAbortable(result.allowsAbort());

        ResumableWorkflowOperationHandler resumableHandler = (ResumableWorkflowOperationHandler) handler;
        try {
          String url = resumableHandler.getHoldStateUserInterfaceURL(workflow);
          if (url != null) {
            String holdActionTitle = resumableHandler.getHoldActionTitle();
            currentOperation.setHoldActionTitle(holdActionTitle);
            currentOperation.setHoldStateUserInterfaceUrl(url);
          }
        } catch (WorkflowOperationException e) {
          logger.warn(e, "unable to replace workflow ID in the hold state URL");
        }

        workflow.setState(PAUSED);
        currentOperation.setState(OperationState.PAUSED);
        break;
      case SKIP:
        currentOperation.setState(OperationState.SKIPPED);
        break;
      default:
        throw new IllegalStateException("Unknown action '" + action + "' returned");
    }

    if (ERROR_RESOLUTION_HANDLER_ID.equals(currentOperation.getTemplate()) && result.getAction() == Action.CONTINUE) {

      Map<String, String> resultProperties = result.getProperties();
      if (resultProperties == null || StringUtils.isBlank(resultProperties.get(RETRY_STRATEGY)))
        throw new WorkflowDatabaseException("Retry strategy not present in properties!");

      RetryStrategy retryStrategy = RetryStrategy.valueOf(resultProperties.get(RETRY_STRATEGY));
      switch (retryStrategy) {
        case NONE:
          handleFailedOperation(workflow, workflow.getCurrentOperation());
          break;
        case RETRY:
          currentOperation = (WorkflowOperationInstanceImpl) workflow.getCurrentOperation();
          currentOperation.setRetryStrategy(RetryStrategy.NONE);
          break;
        default:
          throw new WorkflowDatabaseException("Retry strategy not implemented yet!");
      }
    }

    return workflow;
  }

  /**
   * Reads the available metadata from the dublin core catalog (if there is one) and updates the mediapackage.
   * 
   * @param mp
   *          the media package
   */
  protected void populateMediaPackageMetadata(MediaPackage mp) {
    if (metadataServices.size() == 0) {
      logger.warn("No metadata services are registered, so no media package metadata can be extracted from catalogs");
      return;
    }
    for (MediaPackageMetadataService metadataService : metadataServices) {
      MediaPackageMetadata metadata = metadataService.getMetadata(mp);
      if (metadata != null) {

        // Series identifier
        if (isNotBlank(metadata.getSeriesIdentifier())) {
          mp.setSeries(metadata.getSeriesIdentifier());
        }

        // Series title
        if (isNotBlank(metadata.getSeriesTitle())) {
          mp.setSeriesTitle(metadata.getSeriesTitle());
        }

        // Episode title
        if (isNotBlank(metadata.getTitle())) {
          mp.setTitle(metadata.getTitle());
        }

        // Episode date
        if (metadata.getDate() != null) {
          mp.setDate(metadata.getDate());
        }

        // Episode subjects
        if (metadata.getSubjects().length > 0) {
          if (mp.getSubjects() != null) {
            for (String subject : mp.getSubjects()) {
              mp.removeSubject(subject);
            }
          }
          for (String subject : metadata.getSubjects()) {
            mp.addSubject(subject);
          }
        }

        // Episode contributers
        if (metadata.getContributors().length > 0) {
          if (mp.getContributors() != null) {
            for (String contributor : mp.getContributors()) {
              mp.removeContributor(contributor);
            }
          }
          for (String contributor : metadata.getContributors()) {
            mp.addContributor(contributor);
          }
        }

        // Episode creators
        if (mp.getCreators().length == 0 && metadata.getCreators().length > 0) {
          if (mp.getCreators() != null) {
            for (String creator : mp.getCreators()) {
              mp.removeCreator(creator);
            }
          }
          for (String creator : metadata.getCreators()) {
            mp.addCreator(creator);
          }
        }

        // Episode license
        if (isNotBlank(metadata.getLicense())) {
          mp.setLicense(metadata.getLicense());
        }

        // Episode language
        if (isNotBlank(metadata.getLanguage())) {
          mp.setLanguage(metadata.getLanguage());
        }

      }
    }
  }

  /**
   * {@inheritDoc}
   * 
   * If we are already running the maximum number of workflows, don't accept another START_WORKFLOW job.
   * 
   * @see org.opencastproject.job.api.JobProducer#isReadyToAcceptJobs(String)
   */
  @Override
  public boolean isReadyToAcceptJobs(String operation) throws ServiceRegistryException {
    if (!Operation.START_WORKFLOW.toString().equals(operation))
      return true;

    long runningWorkflows;
    try {
      runningWorkflows = serviceRegistry.countByOperation(JOB_TYPE, Operation.START_WORKFLOW.toString(),
              Job.Status.RUNNING);
    } catch (ServiceRegistryException e) {
      logger.warn(e, "Unable to determine the number of running workflows");
      return false;
    }

    // If no hard maximum has been configured, ask the service registry for the number of cores in the system
    int maxWorkflows = maxConcurrentWorkflows;
    if (maxWorkflows < 1) {
      maxWorkflows = serviceRegistry.getMaxConcurrentJobs();
    }

    // Reject if there's enough going on already.
    if (runningWorkflows >= maxWorkflows) {
      logger.debug("Refused to accept new workflow. This server is already running %s workflows.", runningWorkflows);
      return false;
    }

    return true;
  }

  /**
   * {@inheritDoc}
   * 
   * If we are already running the maximum number of workflows, don't accept another START_WORKFLOW job
   * 
   * @see org.opencastproject.job.api.AbstractJobProducer#isReadyToAccept(org.opencastproject.job.api.Job)
   */
  @Override
  public boolean isReadyToAccept(Job job) throws ServiceRegistryException, UndispatchableJobException {
    String operation = job.getOperation();

    // Only restrict execution of new jobs
    if (!Operation.START_WORKFLOW.toString().equals(operation))
      return true;

    // If the first operation is guaranteed to pause, run the job.
    if (job.getArguments().size() > 1 && job.getArguments().get(0) != null) {
      try {
        WorkflowDefinition workflowDef = WorkflowParser.parseWorkflowDefinition(job.getArguments().get(0));
        if (workflowDef.getOperations().size() > 0) {
          String firstOperationId = workflowDef.getOperations().get(0).getId();
          WorkflowOperationHandler handler = getWorkflowOperationHandler(firstOperationId);
          if (handler instanceof ResumableWorkflowOperationHandler) {
            if (((ResumableWorkflowOperationHandler) handler).isAlwaysPause()) {
              return true;
            }
          }
        }
      } catch (WorkflowParsingException e) {
        throw new UndispatchableJobException(job + " is not a proper job to start a workflow", e);
      }
    }

    WorkflowInstance workflow = null;
    WorkflowSet workflowInstances = null;
    String mediaPackageId = null;

    // Fetch all workflows that are running with the current mediapackage
    try {
      workflow = getWorkflowById(job.getId());
      mediaPackageId = workflow.getMediaPackage().getIdentifier().toString();
      workflowInstances = getWorkflowInstances(new WorkflowQuery()
              .withMediaPackage(workflow.getMediaPackage().getIdentifier().toString()).withState(RUNNING)
              .withState(PAUSED).withState(FAILING));

    } catch (NotFoundException e) {
      logger.error(
              "Trying to start workflow with id %s but no corresponding instance is available from the workflow service",
              job.getId());
      throw new UndispatchableJobException(e);
    } catch (UnauthorizedException e) {
      logger.error("Authorization denied while requesting to loading workflow instance %s: %s", job.getId(),
              e.getMessage());
      throw new UndispatchableJobException(e);
    } catch (WorkflowDatabaseException e) {
      logger.error("Error loading workflow instance %s: %s", job.getId(), e.getMessage());
      return false;
    }

    // If more than one workflow is running working on this mediapackage, then we don't start this one
    boolean toomany = workflowInstances.size() > 1;

    // Make sure we are not excluding ourselves
    toomany |= workflowInstances.size() == 1 && workflow.getId() != workflowInstances.getItems()[0].getId();

    // Avoid running multiple workflows with same media package id at the same time
    if (toomany) {
      if (!delayedWorkflows.contains(workflow.getId())) {
        logger.info("Delaying start of workflow %s, another workflow on media package %s is still running",
                workflow.getId(), mediaPackageId);
        delayedWorkflows.add(workflow.getId());
      }
      return false;
    }

    return true;
  }

  /**
   * {@inheritDoc}
   * 
   * @see org.opencastproject.job.api.AbstractJobProducer#acceptJob(org.opencastproject.job.api.Job)
   */
  @Override
  public synchronized void acceptJob(Job job) throws ServiceRegistryException {
    User originalUser = securityService.getUser();
    Organization originalOrg = securityService.getOrganization();
    try {
      Organization organization = organizationDirectoryService.getOrganization(job.getOrganization());
      securityService.setOrganization(organization);
      User user = userDirectoryService.loadUser(job.getCreator());
      securityService.setUser(user);
      job.setStatus(Job.Status.RUNNING);
      serviceRegistry.updateJob(job);

      // Check if this workflow was initially delayed
      if (delayedWorkflows.contains(job.getId())) {
        delayedWorkflows.remove(job.getId());
        logger.info("Starting initially delayed workflow %s, %d more waiting", job.getId(), delayedWorkflows.size());
      }

      executorService.submit(new JobRunner(job, serviceRegistry.getCurrentJob()));
    } catch (Exception e) {
      if (e instanceof ServiceRegistryException)
        throw (ServiceRegistryException) e;
      throw new ServiceRegistryException(e);
    } finally {
      securityService.setUser(originalUser);
      securityService.setOrganization(originalOrg);
    }
  }

  /**
   * Processes the workflow job.
   * 
   * @param job
   *          the job
   * @return the job payload
   * @throws Exception
   *           if job processing fails
   */
  protected String process(Job job) throws Exception {
    List<String> arguments = job.getArguments();
    Operation op = null;
    WorkflowInstance workflowInstance = null;
    WorkflowOperationInstance wfo = null;
    String operation = job.getOperation();
    try {
      try {
        op = Operation.valueOf(operation);
        switch (op) {
          case START_WORKFLOW:
            workflowInstance = WorkflowParser.parseWorkflowInstance(job.getPayload());
            logger.debug("Starting new workflow %s", workflowInstance);
            runWorkflow(workflowInstance);
            break;
          case RESUME:
            workflowInstance = getWorkflowById(Long.parseLong(arguments.get(0)));
            wfo = workflowInstance.getCurrentOperation();
            Map<String, String> properties = null;
            if (arguments.size() > 1) {
              Properties props = new Properties();
              props.load(IOUtils.toInputStream(arguments.get(arguments.size() - 1)));
              properties = new HashMap<String, String>();
              for (Entry<Object, Object> entry : props.entrySet()) {
                properties.put(entry.getKey().toString(), entry.getValue().toString());
              }
            }
            logger.debug("Resuming %s at %s", workflowInstance, workflowInstance.getCurrentOperation());
            workflowInstance.setState(RUNNING);
            update(workflowInstance);
            wfo = runWorkflowOperation(workflowInstance, properties);
            break;
          case START_OPERATION:
            workflowInstance = getWorkflowById(Long.parseLong(arguments.get(0)));
            wfo = workflowInstance.getCurrentOperation();

            if (OperationState.RUNNING.equals(wfo.getState()) || OperationState.PAUSED.equals(wfo.getState())) {
              logger.info("Reset operation state %s %s to INSTANTIATED due to job restart", workflowInstance, wfo);
              wfo.setState(OperationState.INSTANTIATED);
            }

            wfo.setExecutionHost(job.getProcessingHost());
            logger.debug("Running %s %s", workflowInstance, wfo);
            wfo = runWorkflowOperation(workflowInstance, null);
            updateOperationJob(job.getId(), wfo.getState());
            break;
          default:
            throw new IllegalStateException("Don't know how to handle operation '" + operation + "'");
        }
      } catch (IllegalArgumentException e) {
        throw new ServiceRegistryException("This service can't handle operations of type '" + op + "'", e);
      } catch (IndexOutOfBoundsException e) {
        throw new ServiceRegistryException("This argument list for operation '" + op + "' does not meet expectations",
                e);
      } catch (NotFoundException e) {
        logger.warn(e.getMessage());
        updateOperationJob(job.getId(), OperationState.FAILED);
      }
      return null;
    } catch (Exception e) {
      logger.warn(e, "Exception while accepting job " + job);
      try {
        if (workflowInstance != null) {
          workflowInstance.setState(FAILED);
          update(workflowInstance);
        } else {
          logger.warn(e, "Unable to parse workflow instance");
        }
      } catch (WorkflowDatabaseException e1) {
        throw new ServiceRegistryException(e1);
      }
      if (e instanceof ServiceRegistryException)
        throw e;
      throw new ServiceRegistryException("Error handling operation '" + op + "'", e);
    }
  }

  /**
   * Synchronizes the workflow operation's job with the operation status if the operation has a job associated with it,
   * which is determined by looking at the operation's job id.
   * 
   * @param state
   *          the operation state
   * @param jobId
   *          the associated job
   * @return the updated job or <code>null</code> if there is no job for this operation
   * @throws ServiceRegistryException
   *           if the job can't be updated in the service registry
   * @throws NotFoundException
   *           if the job can't be found
   */
  private Job updateOperationJob(Long jobId, OperationState state) throws NotFoundException, ServiceRegistryException {
    if (jobId == null)
      return null;
    Job job = serviceRegistry.getJob(jobId);
    switch (state) {
      case FAILED:
      case RETRY:
        job.setStatus(Status.FAILED);
        break;
      case PAUSED:
        job.setStatus(Status.PAUSED);
        job.setOperation(Operation.RESUME.toString());
        break;
      case SKIPPED:
      case SUCCEEDED:
        job.setStatus(Status.FINISHED);
        break;
      default:
        throw new IllegalStateException("Unexpected state '" + state + "' found");
    }
    return serviceRegistry.updateJob(job);
  }

  /**
   * {@inheritDoc}
   * 
   * @see org.opencastproject.job.api.JobProducer#countJobs(org.opencastproject.job.api.Job.Status)
   */
  @Override
  public long countJobs(Status status) throws ServiceRegistryException {
    return serviceRegistry.count(JOB_TYPE, status);
  }

  private WorkflowStatistics getBeanStatistics() throws WorkflowDatabaseException {
    WorkflowStatistics stats = new WorkflowStatistics();
    long total = 0L;
    long failed = 0L;
    long failing = 0L;
    long instantiated = 0L;
    long paused = 0L;
    long running = 0L;
    long stopped = 0L;
    long finished = 0L;

    Organization organization = securityService.getOrganization();
    try {
      for (Organization org : organizationDirectoryService.getOrganizations()) {
        securityService.setOrganization(org);
        WorkflowStatistics statistics = getStatistics();
        total += statistics.getTotal();
        failed += statistics.getFailed();
        failing += statistics.getFailing();
        instantiated += statistics.getInstantiated();
        paused += statistics.getPaused();
        running += statistics.getRunning();
        stopped += statistics.getStopped();
        finished += statistics.getFinished();
      }
    } finally {
      securityService.setOrganization(organization);
    }

    stats.setTotal(total);
    stats.setFailed(failed);
    stats.setFailing(failing);
    stats.setInstantiated(instantiated);
    stats.setPaused(paused);
    stats.setRunning(running);
    stats.setStopped(stopped);
    stats.setFinished(finished);
    return stats;
  }

  private List<WorkflowInstance> getHoldWorkflows() throws WorkflowDatabaseException {
    List<WorkflowInstance> workflows = new ArrayList<WorkflowInstance>();
    Organization organization = securityService.getOrganization();
    try {
      for (Organization org : organizationDirectoryService.getOrganizations()) {
        securityService.setOrganization(org);
        WorkflowQuery workflowQuery = new WorkflowQuery().withState(WorkflowInstance.WorkflowState.PAUSED);
        WorkflowSet workflowSet = getWorkflowInstances(workflowQuery);
        workflows.addAll(Arrays.asList(workflowSet.getItems()));
      }
    } finally {
      securityService.setOrganization(organization);
    }
    return workflows;
  }

  /**
   * Converts a Map<String, String> to s key=value\n string, suitable for the properties form parameter expected by the
   * workflow rest endpoint.
   * 
   * @param props
   *          The map of strings
   * @return the string representation
   */
  private String mapToString(Map<String, String> props) {
    if (props == null)
      return null;
    StringBuilder sb = new StringBuilder();
    for (Entry<String, String> entry : props.entrySet()) {
      sb.append(entry.getKey());
      sb.append("=");
      sb.append(entry.getValue());
      sb.append("\n");
    }
    return sb.toString();
  }

  /**
   * Callback for the OSGi environment to register with the <code>Workspace</code>.
   * 
   * @param workspace
   *          the workspace
   */
  protected void setWorkspace(Workspace workspace) {
    this.workspace = workspace;
  }

  /**
   * Callback for the OSGi environment to register with the <code>ServiceRegistry</code>.
   * 
   * @param registry
   *          the service registry
   */
  protected void setServiceRegistry(ServiceRegistry registry) {
    this.serviceRegistry = registry;
  }

  public ServiceRegistry getServiceRegistry() {
    return serviceRegistry;
  }

  /**
   * Callback for setting the security service.
   * 
   * @param securityService
   *          the securityService to set
   */
  public void setSecurityService(SecurityService securityService) {
    this.securityService = securityService;
  }

  /**
   * Callback for setting the authorization service.
   * 
   * @param authorizationService
   *          the authorizationService to set
   */
  public void setAuthorizationService(AuthorizationService authorizationService) {
    this.authorizationService = authorizationService;
  }

  /**
   * Callback for setting the user directory service
   * 
   * @param userDirectoryService
   *          the userDirectoryService to set
   */
  public void setUserDirectoryService(UserDirectoryService userDirectoryService) {
    this.userDirectoryService = userDirectoryService;
  }

  /**
   * Sets a reference to the organization directory service.
   * 
   * @param organizationDirectory
   *          the organization directory
   */
  public void setOrganizationDirectoryService(OrganizationDirectoryService organizationDirectory) {
    this.organizationDirectoryService = organizationDirectory;
  }

  /**
   * Sets the search indexer to use in this service.
   * 
   * @param index
   *          The search index
   */
  protected void setDao(WorkflowServiceIndex index) {
    this.index = index;
  }

  /**
   * Sets the series service
   * 
   * @param seriesService
   *          the seriesService to set
   */
  public void setSeriesService(SeriesService seriesService) {
    this.seriesService = seriesService;
  }

  /**
   * Callback to set the metadata service
   * 
   * @param service
   *          the metadata service
   */
  protected void addMetadataService(MediaPackageMetadataService service) {
    metadataServices.add(service);
  }

  /**
   * Callback to remove a mediapackage metadata service.
   * 
   * @param service
   *          the mediapackage metadata service to remove
   */
  protected void removeMetadataService(MediaPackageMetadataService service) {
    metadataServices.remove(service);
  }

  /**
   * Callback to set the workflow definition scanner
   * 
   * @param scanner
   *          the workflow definition scanner
   */
  protected void addWorkflowDefinitionScanner(WorkflowDefinitionScanner scanner) {
    workflowDefinitionScanner = scanner;
  }

  /**
   * {@inheritDoc}
   * 
   * @see org.opencastproject.job.api.JobProducer#getJobType()
   */
  @Override
  public String getJobType() {
    return JOB_TYPE;
  }

  /**
   * {@inheritDoc}
   * 
   * @see org.osgi.service.cm.ManagedService#updated(java.util.Dictionary)
   */
  @Override
  @SuppressWarnings("rawtypes")
  public void updated(Dictionary properties) throws ConfigurationException {
    String maxConfiguration = StringUtils.trimToNull((String) properties.get(MAX_CONCURRENT_CONFIG_KEY));
    if (maxConfiguration != null) {
      try {
        maxConcurrentWorkflows = Integer.parseInt(maxConfiguration);
        logger.info("Set maximum concurrent workflows to %d", maxConcurrentWorkflows);
      } catch (NumberFormatException e) {
        logger.warn("Can not set max concurrent workflows to %s. %s must be an integer", maxConfiguration,
                MAX_CONCURRENT_CONFIG_KEY);
      }
    }
  }

  /**
   * A tuple of a workflow operation handler and the name of the operation it handles
   */
  public static class HandlerRegistration {

    protected WorkflowOperationHandler handler;
    protected String operationName;

    public HandlerRegistration(String operationName, WorkflowOperationHandler handler) {
      if (operationName == null)
        throw new IllegalArgumentException("Operation name cannot be null");
      if (handler == null)
        throw new IllegalArgumentException("Handler cannot be null");
      this.operationName = operationName;
      this.handler = handler;
    }

    public WorkflowOperationHandler getHandler() {
      return handler;
    }

    /**
     * {@inheritDoc}
     * 
     * @see java.lang.Object#hashCode()
     */
    @Override
    public int hashCode() {
      final int prime = 31;
      int result = 1;
      result = prime * result + handler.hashCode();
      result = prime * result + operationName.hashCode();
      return result;
    }

    /**
     * {@inheritDoc}
     * 
     * @see java.lang.Object#equals(java.lang.Object)
     */
    @Override
    public boolean equals(Object obj) {
      if (this == obj)
        return true;
      if (obj == null)
        return false;
      if (getClass() != obj.getClass())
        return false;
      HandlerRegistration other = (HandlerRegistration) obj;
      if (!handler.equals(other.handler))
        return false;
      if (!operationName.equals(other.operationName))
        return false;
      return true;
    }
  }

  /**
   * A utility class to run jobs
   */
  class JobRunner implements Callable<Void> {

    /** The job */
    private Job job = null;

    /** The current job */
    private final Job currentJob;

    /**
     * Constructs a new job runner
     * 
     * @param job
     *          the job to run
     * @param currentJob
     *          the current running job
     */
    JobRunner(Job job, Job currentJob) {
      this.job = job;
      this.currentJob = currentJob;
    }

    /**
     * {@inheritDoc}
     * 
     * @see java.util.concurrent.Callable#call()
     */
    @Override
    public Void call() throws Exception {
      Organization jobOrganization = organizationDirectoryService.getOrganization(job.getOrganization());
      try {
        serviceRegistry.setCurrentJob(currentJob);
        securityService.setOrganization(jobOrganization);
        User jobUser = userDirectoryService.loadUser(job.getCreator());
        securityService.setUser(jobUser);
        process(job);
      } finally {
        serviceRegistry.setCurrentJob(null);
        securityService.setUser(null);
        securityService.setOrganization(null);
      }
      return null;
    }
  }

}<|MERGE_RESOLUTION|>--- conflicted
+++ resolved
@@ -1085,12 +1085,7 @@
     boolean authorized = currentUser.hasRole(GLOBAL_ADMIN_ROLE)
             || (currentUser.hasRole(currentOrgAdminRole) && currentOrgId.equals(workflowOrgId))
             || currentUser.equals(workflowCreator)
-<<<<<<< HEAD
-            || (authorizationService.hasPermission(mediapackage, WRITE_PERMISSION) && currentOrgId
-                    .equals(workflowOrgId));
-=======
             || (authorizationService.hasPermission(mediapackage, action) && currentOrgId.equals(workflowOrgId));
->>>>>>> c3e0f190
 
     if (!authorized) {
       throw new UnauthorizedException(currentUser, action);
@@ -1292,13 +1287,8 @@
    * 
    * @param workflow
    *          the workflow instance
-<<<<<<< HEAD
    * @param operation
    *          the current workflow operation
-=======
-   * @param e
-   *          the exception
->>>>>>> c3e0f190
    * @return the workflow instance
    * @throws WorkflowParsingException
    */
