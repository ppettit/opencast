/**
 * Licensed to The Apereo Foundation under one or more contributor license
 * agreements. See the NOTICE file distributed with this work for additional
 * information regarding copyright ownership.
 *
 *
 * The Apereo Foundation licenses this file to you under the Educational
 * Community License, Version 2.0 (the "License"); you may not use this file
 * except in compliance with the License. You may obtain a copy of the License
 * at:
 *
 *   http://opensource.org/licenses/ecl2.txt
 *
 * Unless required by applicable law or agreed to in writing, software
 * distributed under the License is distributed on an "AS IS" BASIS, WITHOUT
 * WARRANTIES OR CONDITIONS OF ANY KIND, either express or implied.  See the
 * License for the specific language governing permissions and limitations under
 * the License.
 *
 */
/*jslint browser: true, nomen: true*/
/*global define*/
define(["require", "jquery", "underscore", "backbone", "engage/core"], function(require, $, _, Backbone, Engage) {
    "use strict";

    var insertIntoDOM = true;
    var PLUGIN_NAME = "Slide text";
    var PLUGIN_TYPE = "engage_tab";
    var PLUGIN_VERSION = "1.0";
    var PLUGIN_TEMPLATE_DESKTOP = "templates/desktop.html";
    var PLUGIN_TEMPLATE_MOBILE = "templates/mobile.html";
    var PLUGIN_TEMPLATE_EMBED = "templates/embed.html";
    var PLUGIN_STYLES_DESKTOP = [
        "styles/desktop.css"
    ];
    var PLUGIN_STYLES_EMBED = [
        "styles/embed.css"
    ];
    var PLUGIN_STYLES_MOBILE = [
        "styles/mobile.css"
    ];

    var plugin;
    var events = {
        segmentMouseover: new Engage.Event("Segment:mouseOver", "the mouse is over a segment", "both"),
        segmentMouseout: new Engage.Event("Segment:mouseOut", "the mouse is off a segment", "both"),
        seek: new Engage.Event("Video:seek", "seek video to a given position in seconds", "trigger"),
        plugin_load_done: new Engage.Event("Core:plugin_load_done", "", "handler"),
        mediaPackageModelError: new Engage.Event("MhConnection:mediaPackageModelError", "", "handler")
    };

    var isDesktopMode = false;
    var isEmbedMode = false;
    var isMobileMode = false;

    // desktop, embed and mobile logic
    switch (Engage.model.get("mode")) {
        case "embed":
            plugin = {
                insertIntoDOM: insertIntoDOM,
                name: PLUGIN_NAME,
                type: PLUGIN_TYPE,
                version: PLUGIN_VERSION,
                styles: PLUGIN_STYLES_EMBED,
                template: PLUGIN_TEMPLATE_EMBED,
                events: events
            };
            isEmbedMode = true;
            break;
        case "mobile":
            plugin = {
                insertIntoDOM: insertIntoDOM,
                name: PLUGIN_NAME,
                type: PLUGIN_TYPE,
                version: PLUGIN_VERSION,
                styles: PLUGIN_STYLES_MOBILE,
                template: PLUGIN_TEMPLATE_MOBILE,
                events: events
            };
            isMobileMode = true;
            break;
        case "desktop":
        default:
            plugin = {
                insertIntoDOM: insertIntoDOM,
                name: PLUGIN_NAME,
                type: PLUGIN_TYPE,
                version: PLUGIN_VERSION,
                styles: PLUGIN_STYLES_DESKTOP,
                template: PLUGIN_TEMPLATE_DESKTOP,
                events: events
            };
            isDesktopMode = true;
            break;
    }

    /* don't change these variables */
    var Utils;
    var TEMPLATE_TAB_CONTENT_ID = "engage_slidetext_tab_content";
    var html_snippet_id = "engage_slidetext_tab_content";
    var id_segmentNo = "tab_slidetext_segment_";
    var mediapackageChange = "change:mediaPackage";
    var initCount = 4;
    var mediapackageError = false;
    var translations = new Array();
    var Segment;

    function initTranslate(language, funcSuccess, funcError) {
        var path = Engage.getPluginPath("EngagePluginTabSlidetext").replace(/(\.\.\/)/g, "");
        var jsonstr = window.location.origin + "/engage/theodul/" + path; // this solution is really bad, fix it...

        Engage.log("Controls: selecting language " + language);
        jsonstr += "language/" + language + ".json";
        $.ajax({
            url: jsonstr,
            dataType: "json",
            success: function(data) {
                if (data) {
                    data.value_locale = language;
                    translations = data;
                    if (funcSuccess) {
                        funcSuccess(translations);
                    }
                } else {
                    if (funcError) {
                        funcError();
                    }
                }
            },
            error: function(jqXHR, textStatus, errorThrown) {
                if (funcError) {
                    funcError();
                }
            }
        });
    }

    function translate(str, strIfNotFound) {
        return (translations[str] != undefined) ? translations[str] : strIfNotFound;
    }

    var SlidetextTabView = Backbone.View.extend({
        initialize: function(mediaPackageModel, template) {
            this.setElement($(plugin.container));
            this.model = mediaPackageModel;
            this.template = template;
            // bind the render function always to the view
            _.bindAll(this, "render");
            // listen for changes of the model and bind the render function to this
            this.model.bind("change", this.render);
        },
        render: function() {
            if (!mediapackageError) {
                var segments = [];
                var segmentInformation = this.model.get("segments");
                if (segmentInformation !== undefined) {
                    $(segmentInformation).each(function(index, element) {
                        var segmentText = "No slide text available.";

                        if (element.text)
                            segmentText = element.text;

                        var segmentPreview = element.previews.preview.$;
                        segments.push(new Segment((element.time / 1000), segmentPreview, segmentText));
                    });
                    if (segments.length > 0) {
                        // sort segments ascending by time
                        segments.sort(function(a, b) {
                            return a.time - b.time;
                        });
                    } 
                }
                var tempVars = {
                    segments: segments,
                    str_segment: translate("segment", "Segment"),
                    str_noSlidesAvailable: translate("noSlidesAvailable", "No slides available."),
                    str_slide_text: translate("slide_text", "Slide text")
                };
                
                // compile template and load into the html
                var template = _.template(this.template);
                this.$el.html(template(tempVars));

                $("#engage_tab_" + plugin.name.replace(/\s/g,"_")).text(tempVars.str_slide_text);
                if (segments && (segments.length > 0)) {
                    Engage.log("Tab:Slidetext: " + segments.length + " segments are available.");
                    $.each(segments, function(i, v) {
                        $("#" + id_segmentNo + i).click(function(e) {
                            e.preventDefault();
                            if (!isNaN(v.time)) {
                                Engage.trigger(plugin.events.seek.getName(), v.time);
                            }
                        });
                        $("#" + id_segmentNo + i).mouseover(function(e) {
                            e.preventDefault();
                            Engage.trigger(plugin.events.segmentMouseover.getName(), i);
                        }).mouseout(function(e) {
                            e.preventDefault();
                            Engage.trigger(plugin.events.segmentMouseout.getName(), i);
                        });
                    });
                }
                Engage.on(plugin.events.segmentMouseover.getName(), function(no) {
                    $("#" + id_segmentNo + no).removeClass("mediaColor").addClass("mediaColor-hover");
                });
                Engage.on(plugin.events.segmentMouseout.getName(), function(no) {
                    $("#" + id_segmentNo + no).removeClass("mediaColor-hover").addClass("mediaColor");
                });
            }
        }
    });

    function initPlugin() {
        // only init if plugin template was inserted into the DOM
        if (isDesktopMode && plugin.inserted) {
            var slidetextTabView = new SlidetextTabView(Engage.model.get("mediaPackage"), plugin.template);
            Engage.on(plugin.events.mediaPackageModelError.getName(), function(msg) {
                mediapackageError = true;
            });
        }
    }

    if (isDesktopMode) {
        // init event
        Engage.log("Tab:Slidetext: Init");
        var relative_plugin_path = Engage.getPluginPath("EngagePluginTabSlidetext");

        // listen on a change/set of the mediaPackage model
        Engage.model.on(mediapackageChange, function() {
            initCount -= 1;
            if (initCount <= 0) {
                initPlugin();
            }
        });

        // all plugins loaded
        Engage.on(plugin.events.plugin_load_done.getName(), function() {
            Engage.log("Tab:Slidetext: Plugin load done");
            initCount -= 1;
            if (initCount <= 0) {
                initPlugin();
            }
        });

        // load segment class
        require([relative_plugin_path + "segment"], function(segment) {
            Engage.log("Tab:Slidetext: Segment class loaded");
            Segment = segment;
            initCount -= 1;
            if (initCount <= 0) {
                initPlugin();
            }
        });

        // load utils class
        require([relative_plugin_path + "utils"], function(utils) {
            Engage.log("Tab:Slidetext: Utils class loaded");
            Utils = new utils();
<<<<<<< HEAD
            initTranslate(Utils.detectLanguage(), function() {
=======
            plugin.timeStrToSeconds = Utils.timeStrToSeconds;
            initTranslate(Engage.model.get("language"), function() {
>>>>>>> 5d143f33
                Engage.log("Tab:Slidetext: Successfully translated.");
                initCount -= 1;
                if (initCount <= 0) {
                    initPlugin();
                }
            }, function() {
                Engage.log("Tab:Slidetext: Error translating...");
                initCount -= 1;
                if (initCount <= 0) {
                    initPlugin();
                }
            });
        });
    }

    return plugin;
});<|MERGE_RESOLUTION|>--- conflicted
+++ resolved
@@ -256,12 +256,8 @@
         require([relative_plugin_path + "utils"], function(utils) {
             Engage.log("Tab:Slidetext: Utils class loaded");
             Utils = new utils();
-<<<<<<< HEAD
-            initTranslate(Utils.detectLanguage(), function() {
-=======
             plugin.timeStrToSeconds = Utils.timeStrToSeconds;
             initTranslate(Engage.model.get("language"), function() {
->>>>>>> 5d143f33
                 Engage.log("Tab:Slidetext: Successfully translated.");
                 initCount -= 1;
                 if (initCount <= 0) {
