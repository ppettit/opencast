/**
 *  Copyright 2009, 2010 The Regents of the University of California
 *  Licensed under the Educational Community License, Version 2.0
 *  (the "License"); you may not use this file except in compliance
 *  with the License. You may obtain a copy of the License at
 *
 *  http://www.osedu.org/licenses/ECL-2.0
 *
 *  Unless required by applicable law or agreed to in writing,
 *  software distributed under the License is distributed on an "AS IS"
 *  BASIS, WITHOUT WARRANTIES OR CONDITIONS OF ANY KIND, either express
 *  or implied. See the License for the specific language governing
 *  permissions and limitations under the License.
 *
 */
package org.opencastproject.serviceregistry.impl;

import static org.apache.commons.lang.StringUtils.isBlank;
<<<<<<< HEAD
import static org.opencastproject.security.api.SecurityConstants.ORGANIZATION_HEADER;
import static org.opencastproject.security.api.SecurityConstants.USER_HEADER;
=======
import static org.opencastproject.job.api.Job.FailureReason.DATA;
import static org.opencastproject.job.api.Job.Status.FAILED;
import static org.opencastproject.security.api.SecurityConstants.ORGANIZATION_HEADER;
import static org.opencastproject.security.api.SecurityConstants.USER_HEADER;
import static org.opencastproject.serviceregistry.api.ServiceState.ERROR;
import static org.opencastproject.serviceregistry.api.ServiceState.NORMAL;
import static org.opencastproject.serviceregistry.api.ServiceState.WARNING;
>>>>>>> f9626ee3

import org.opencastproject.job.api.JaxbJob;
import org.opencastproject.job.api.Job;
import org.opencastproject.job.api.Job.Status;
import org.opencastproject.job.api.JobParser;
import org.opencastproject.rest.RestConstants;
import org.opencastproject.security.api.Organization;
import org.opencastproject.security.api.OrganizationDirectoryService;
import org.opencastproject.security.api.SecurityService;
import org.opencastproject.security.api.TrustedHttpClient;
import org.opencastproject.security.api.TrustedHttpClientException;
import org.opencastproject.security.api.User;
import org.opencastproject.security.api.UserDirectoryService;
import org.opencastproject.serviceregistry.api.HostRegistration;
import org.opencastproject.serviceregistry.api.JaxbServiceRegistration;
import org.opencastproject.serviceregistry.api.JaxbServiceStatistics;
import org.opencastproject.serviceregistry.api.ServiceRegistration;
import org.opencastproject.serviceregistry.api.ServiceRegistry;
import org.opencastproject.serviceregistry.api.ServiceRegistryException;
import org.opencastproject.serviceregistry.api.ServiceStatistics;
import org.opencastproject.serviceregistry.api.SystemLoad;
<<<<<<< HEAD
=======
import org.opencastproject.serviceregistry.api.UndispatchableJobException;
>>>>>>> f9626ee3
import org.opencastproject.serviceregistry.impl.jmx.HostsStatistics;
import org.opencastproject.serviceregistry.impl.jmx.JobsStatistics;
import org.opencastproject.serviceregistry.impl.jmx.ServicesStatistics;
import org.opencastproject.util.NotFoundException;
import org.opencastproject.util.UrlSupport;
import org.opencastproject.util.jmx.JmxUtil;

import org.apache.commons.io.IOUtils;
import org.apache.commons.lang.StringUtils;
import org.apache.http.HttpResponse;
import org.apache.http.HttpStatus;
import org.apache.http.client.entity.UrlEncodedFormEntity;
import org.apache.http.client.methods.HttpHead;
import org.apache.http.client.methods.HttpPost;
import org.apache.http.message.BasicNameValuePair;
import org.osgi.framework.BundleContext;
import org.osgi.framework.InvalidSyntaxException;
import org.osgi.framework.ServiceReference;
import org.osgi.service.cm.ConfigurationException;
import org.osgi.service.cm.ManagedService;
import org.osgi.service.component.ComponentContext;
import org.osgi.util.tracker.ServiceTracker;
import org.slf4j.Logger;
import org.slf4j.LoggerFactory;

import java.io.IOException;
import java.net.URI;
import java.net.URISyntaxException;
import java.util.ArrayList;
import java.util.Collections;
import java.util.Comparator;
import java.util.Date;
import java.util.Dictionary;
import java.util.HashMap;
import java.util.List;
import java.util.Map;
import java.util.Random;
import java.util.concurrent.Executors;
import java.util.concurrent.ScheduledExecutorService;
import java.util.concurrent.TimeUnit;

import javax.management.ObjectInstance;
import javax.persistence.EntityManager;
import javax.persistence.EntityManagerFactory;
import javax.persistence.EntityTransaction;
import javax.persistence.NoResultException;
import javax.persistence.PersistenceException;
import javax.persistence.Query;
import javax.persistence.RollbackException;
import javax.persistence.spi.PersistenceProvider;

/**
 * JPA implementation of the {@link ServiceRegistry}
 */
public class ServiceRegistryJpaImpl implements ServiceRegistry, ManagedService {

  /** Id of the workflow operation start operation, need to match the corresponding enum value in WorkflowServiceImpl */
  public static final String START_OPERATION = "START_OPERATION";

  /** Id of the workflow start operation, need to match the corresponding enum value in WorkflowServiceImpl */
  public static final String START_WORKFLOW = "START_WORKFLOW";

  /** Identifier for the workflow service */
  public static final String TYPE_WORKFLOW = "org.opencastproject.workflow";

  static final Logger logger = LoggerFactory.getLogger(ServiceRegistryJpaImpl.class);

  /** The list of registered JMX beans */
  protected List<ObjectInstance> jmxBeans = new ArrayList<ObjectInstance>();

  /** Hosts statistics JMX type */
  private static final String JMX_HOSTS_STATISTICS_TYPE = "HostsStatistics";

  /** Services statistics JMX type */
  private static final String JMX_SERVICES_STATISTICS_TYPE = "ServicesStatistics";

  /** Jobs statistics JMX type */
  private static final String JMX_JOBS_STATISTICS_TYPE = "JobsStatistics";

  /** The JMX business object for hosts statistics */
  private HostsStatistics hostsStatistics;

  /** The JMX business object for services statistics */
  private ServicesStatistics servicesStatistics;

  /** The JMX business object for jobs statistics */
  private JobsStatistics jobsStatistics;

  /** Current job used to process job in the service registry */
  private static final ThreadLocal<Job> currentJob = new ThreadLocal<Job>();

  /** Configuration key for the maximum load */
  protected static final String OPT_MAXLOAD = "org.opencastproject.server.maxload";

  /** Configuration key for the dispatch interval in miliseconds */
  protected static final String OPT_DISPATCHINTERVAL = "dispatchinterval";

  /** Configuration key for the interval to check whether the hosts in the service registry are still alive [sec] **/
  protected static final String OPT_HEARTBEATINTERVAL = "heartbeat.interval";

  /** The http client to use when connecting to remote servers */
  protected TrustedHttpClient client = null;

  /** Minimum delay between job dispatching attempts, in milliseconds */
  static final long MIN_DISPATCH_INTERVAL = 1000;

  /** Default delay between job dispatching attempts, in milliseconds */
  static final long DEFAULT_DISPATCH_INTERVAL = 5000;

  /** Default value for {@link #maxAttemptsBeforeErrorState} */
  private static final int MAX_FAILURE_BEFORE_ERROR_STATE = 1;

  /** The configuration key for setting {@link #maxAttemptsBeforeErrorState} */
  private static final String MAX_ATTEMPTS_CONFIG_KEY = "max.attempts";

  /** Number of failed jobs on a service before to set it in error state */
  protected int maxAttemptsBeforeErrorState = MAX_FAILURE_BEFORE_ERROR_STATE;

  /** Default delay between checking if hosts are still alive in seconds **/
  static final long DEFAULT_HEART_BEAT = 60;

  /** The JPA provider */
  protected PersistenceProvider persistenceProvider;

  /** This host's base URL */
  protected String hostName;

  /** The base URL for job URLs */
  protected String jobHost;

  /** The factory used to generate the entity manager */
  protected EntityManagerFactory emf = null;

  /** Tracks services published locally and adds them to the service registry */
  protected RestServiceTracker tracker = null;

  /** The maximum number of parallel jobs possible on this host. */
  protected int maxJobs = 1;

  /** The thread pool to use for dispatching queued jobs and checking on phantom services. */
  protected ScheduledExecutorService scheduledExecutor = Executors.newScheduledThreadPool(2);

  /** The security service */
  protected SecurityService securityService = null;

  /** The user directory service */
  protected UserDirectoryService userDirectoryService = null;

  /** The organization directory service */
  protected OrganizationDirectoryService organizationDirectoryService = null;

  protected Map<String, Object> persistenceProperties;

  /**
   * A static list of statuses that influence how load balancing is calculated
   */
  protected static final List<Status> JOB_STATUSES_INFLUENCING_LOAD_BALANCING;

  static {
    JOB_STATUSES_INFLUENCING_LOAD_BALANCING = new ArrayList<Status>();
    JOB_STATUSES_INFLUENCING_LOAD_BALANCING.add(Status.DISPATCHING);
    JOB_STATUSES_INFLUENCING_LOAD_BALANCING.add(Status.RUNNING);
  }

  /**
   * @param persistenceProvider
   *          the persistenceProvider to set
   */
  public void setPersistenceProvider(PersistenceProvider persistenceProvider) {
    this.persistenceProvider = persistenceProvider;
  }

  /**
   * @param persistenceProperties
   *          the persistenceProperties to set
   */
  public void setPersistenceProperties(Map<String, Object> persistenceProperties) {
    this.persistenceProperties = persistenceProperties;
  }

  public void activate(ComponentContext cc) {
    logger.info("Activate service registery");

    logger.debug("activate");

    // Set up persistence
    emf = persistenceProvider.createEntityManagerFactory("org.opencastproject.serviceregistry", persistenceProperties);

    // Clean all undispatchable jobs
    cleanUndispatchableJobs();

    // Find this host's url
    if (cc == null || StringUtils.isBlank(cc.getBundleContext().getProperty("org.opencastproject.server.url"))) {
      hostName = UrlSupport.DEFAULT_BASE_URL;
    } else {
      hostName = cc.getBundleContext().getProperty("org.opencastproject.server.url");
    }

    // Register JMX beans with statistics
    try {
      List<ServiceStatistics> serviceStatistics = getServiceStatistics();
      hostsStatistics = new HostsStatistics(serviceStatistics);
      servicesStatistics = new ServicesStatistics(hostName, serviceStatistics);
      jobsStatistics = new JobsStatistics(hostName);
      jmxBeans.add(JmxUtil.registerMXBean(hostsStatistics, JMX_HOSTS_STATISTICS_TYPE));
      jmxBeans.add(JmxUtil.registerMXBean(servicesStatistics, JMX_SERVICES_STATISTICS_TYPE));
      jmxBeans.add(JmxUtil.registerMXBean(jobsStatistics, JMX_JOBS_STATISTICS_TYPE));
    } catch (ServiceRegistryException e) {
      logger.error("Error registarting JMX statistic beans {}", e);
    }

    // Find the jobs URL
    if (cc == null || StringUtils.isBlank(cc.getBundleContext().getProperty("org.opencastproject.jobs.url"))) {
      jobHost = hostName;
    } else {
      jobHost = cc.getBundleContext().getProperty("org.opencastproject.jobs.url");
    }

    // Register this host
    try {
      if (cc == null || StringUtils.isBlank(cc.getBundleContext().getProperty(OPT_MAXLOAD))) {
        maxJobs = Runtime.getRuntime().availableProcessors();
      } else {
        try {
          maxJobs = Integer.parseInt(cc.getBundleContext().getProperty(OPT_MAXLOAD));
        } catch (NumberFormatException e) {
          maxJobs = Runtime.getRuntime().availableProcessors();
          logger.warn("Configuration key '{}' is not an integer. Falling back to the number of cores ({})",
                  OPT_MAXLOAD, maxJobs);
        }
      }

      registerHost(hostName, maxJobs);
    } catch (ServiceRegistryException e) {
      throw new IllegalStateException("Unable to register host " + hostName + " in the service registry", e);
    }

    // Track any services from this host that need to be added to the service registry
    if (cc != null) {
      try {
        tracker = new RestServiceTracker(cc.getBundleContext());
        tracker.open(true);
      } catch (InvalidSyntaxException e) {
        logger.error("Invlid filter syntax: {}", e);
        throw new IllegalStateException(e);
      }
    }

    // Schedule the heartbeat with the default interval
    scheduledExecutor.scheduleWithFixedDelay(new JobProducerHearbeat(), DEFAULT_HEART_BEAT, DEFAULT_HEART_BEAT,
            TimeUnit.SECONDS);

    // Schedule the job dispatching with the default interval
    scheduledExecutor.scheduleWithFixedDelay(new JobDispatcher(), DEFAULT_DISPATCH_INTERVAL, DEFAULT_DISPATCH_INTERVAL,
            TimeUnit.MILLISECONDS);
  }

  public void deactivate() {
    logger.debug("deactivate");

    for (ObjectInstance mbean : jmxBeans) {
      JmxUtil.unregisterMXBean(mbean);
    }

    if (tracker != null) {
      tracker.close();
    }
    try {
      unregisterHost(hostName);
    } catch (ServiceRegistryException e) {
      throw new IllegalStateException("Unable to unregister host " + hostName + " from the service registry", e);
    }
    if (emf != null) {
      emf.close();
    }

    // Stop the job dispatcher
    if (scheduledExecutor != null) {
      scheduledExecutor.shutdownNow();
    }
  }

  /**
   * {@inheritDoc}
   * 
   * @see org.opencastproject.serviceregistry.api.ServiceRegistry#createJob(java.lang.String, java.lang.String)
   */
  @Override
  public Job createJob(String type, String operation) throws ServiceRegistryException {
    return createJob(this.hostName, type, operation, null, null, true, getCurrentJob());
  }

  /**
   * {@inheritDoc}
   * 
   * @see org.opencastproject.serviceregistry.api.ServiceRegistry#createJob(java.lang.String, java.lang.String,
   *      java.util.List)
   */
  @Override
  public Job createJob(String type, String operation, List<String> arguments) throws ServiceRegistryException {
    return createJob(this.hostName, type, operation, arguments, null, true, getCurrentJob());
  }

  /**
   * {@inheritDoc}
   * 
   * @see org.opencastproject.serviceregistry.api.ServiceRegistry#createJob(java.lang.String, java.lang.String,
   *      java.util.List, java.lang.String)
   */
  @Override
  public Job createJob(String type, String operation, List<String> arguments, String payload)
          throws ServiceRegistryException {
    return createJob(this.hostName, type, operation, arguments, payload, true, getCurrentJob());
  }

  /**
   * {@inheritDoc}
   * 
   * @see org.opencastproject.serviceregistry.api.ServiceRegistry#createJob(java.lang.String, java.lang.String,
   *      java.util.List, String, boolean)
   */
  @Override
  public Job createJob(String type, String operation, List<String> arguments, String payload, boolean dispatchable)
          throws ServiceRegistryException {
    return createJob(this.hostName, type, operation, arguments, payload, dispatchable, getCurrentJob());
  }

  /**
   * {@inheritDoc}
   * 
   * @see org.opencastproject.serviceregistry.api.ServiceRegistry#createJob(String, String, List, String, boolean, Job)
   */
  @Override
  public Job createJob(String type, String operation, List<String> arguments, String payload, boolean dispatchable,
          Job parentJob) throws ServiceRegistryException {
    return createJob(this.hostName, type, operation, arguments, payload, dispatchable, parentJob);
  }

  /**
   * Creates a job on a remote host.
   */
  public Job createJob(String host, String serviceType, String operation, List<String> arguments, String payload,
          boolean dispatchable, Job parentJob) throws ServiceRegistryException {
    if (StringUtils.isBlank(host)) {
      throw new IllegalArgumentException("Host can't be null");
    }
    if (StringUtils.isBlank(serviceType)) {
      throw new IllegalArgumentException("Service type can't be null");
    }
    if (StringUtils.isBlank(operation)) {
      throw new IllegalArgumentException("Operation can't be null");
    }

    User currentUser = securityService.getUser();
    Organization currentOrganization = securityService.getOrganization();
    EntityManager em = null;
    EntityTransaction tx = null;
    try {
      em = emf.createEntityManager();
      tx = em.getTransaction();
      tx.begin();
      ServiceRegistrationJpaImpl creatingService = getServiceRegistration(em, serviceType, host);
      if (creatingService == null) {
        throw new ServiceRegistryException("No service registration exists for type '" + serviceType + "' on host '"
                + host + "'");
      }
      if (creatingService.getHostRegistration().isMaintenanceMode()) {
        logger.warn("Creating a job from {}, which is currently in maintenance mode.", creatingService.getHost());
      } else if (!creatingService.getHostRegistration().isActive()) {
        logger.warn("Creating a job from {}, which is currently inactive.", creatingService.getHost());
      }
      JobJpaImpl job = new JobJpaImpl(currentUser, currentOrganization, creatingService, operation, arguments, payload,
              dispatchable);

      // Bind the given parent job to the new job
      if (parentJob != null) {

        // Get the JPA instance of the parent job
        JobJpaImpl jpaParentJob;
        if (parentJob instanceof JobJpaImpl)
          jpaParentJob = (JobJpaImpl) parentJob;
        else {
          try {
            jpaParentJob = (JobJpaImpl) getJob(parentJob.getId());
          } catch (NotFoundException e) {
            logger.error("{} not found in the persitence context", parentJob);
            throw new ServiceRegistryException(e);
          }
        }
        job.setParentJob(jpaParentJob);

        // Get the JPA instance of the root job
        JobJpaImpl jpaRootJob;
        if (parentJob.getRootJobId() == -1L) {
          jpaRootJob = jpaParentJob;
        } else {
          try {
            jpaRootJob = (JobJpaImpl) getJob(parentJob.getRootJobId());
          } catch (NotFoundException e) {
            logger.error("job with id {} not found in the persitence context", parentJob.getRootJobId());
            throw new ServiceRegistryException(e);
          }
        }
        job.setRootJob(jpaRootJob);
      }

      // if this job is not dispatchable, it must be handled by the host that has created it
      if (dispatchable) {
        job.setStatus(Status.QUEUED);
      } else {
        job.setProcessingHost(creatingService.getHost());
      }

      em.persist(job);
      tx.commit();
      setJobUri(job);
      return job;
    } catch (RollbackException e) {
      if (tx != null && tx.isActive()) {
        tx.rollback();
      }
      throw e;
    } finally {
      if (em != null)
        em.close();
    }
  }

  /**
   * {@inheritDoc}
   * 
   * @see org.osgi.service.cm.ManagedService#updated(java.util.Dictionary)
   */
  @Override
  @SuppressWarnings("rawtypes")
  public void updated(Dictionary properties) throws ConfigurationException {
    String maxAttempts = StringUtils.trimToNull((String) properties.get(MAX_ATTEMPTS_CONFIG_KEY));
    if (maxAttempts != null) {
      try {
        maxAttemptsBeforeErrorState = Integer.parseInt(maxAttempts);
        logger.info("Set max attempts before error state to {}", maxAttempts);
      } catch (NumberFormatException e) {
        logger.warn("Can not set max attempts before error state to {}. {} must be an integer", maxAttempts,
                MAX_ATTEMPTS_CONFIG_KEY);
      }
    }

    long dispatchInterval = DEFAULT_DISPATCH_INTERVAL;
    String dispatchIntervalString = StringUtils.trimToNull((String) properties.get(OPT_DISPATCHINTERVAL));
    if (StringUtils.isNotBlank(dispatchIntervalString)) {
      try {
        dispatchInterval = Long.parseLong(dispatchIntervalString);
      } catch (Exception e) {
        logger.warn("Dispatch interval '{}' is malformed, setting to {}", dispatchIntervalString, MIN_DISPATCH_INTERVAL);
        dispatchInterval = MIN_DISPATCH_INTERVAL;
      }
      if (dispatchInterval == 0) {
        logger.info("Dispatching disabled");
      } else if (dispatchInterval < MIN_DISPATCH_INTERVAL) {
        logger.warn("Dispatch interval {} ms too low, adjusting to {}", dispatchInterval, MIN_DISPATCH_INTERVAL);
        dispatchInterval = MIN_DISPATCH_INTERVAL;
      } else {
        logger.info("Dispatch interval set to {} ms", dispatchInterval);
      }
    }

    long heartbeatInterval = DEFAULT_HEART_BEAT;
    String heartbeatIntervalString = StringUtils.trimToNull((String) properties.get(OPT_HEARTBEATINTERVAL));
    if (StringUtils.isNotBlank(heartbeatIntervalString)) {
      try {
        heartbeatInterval = Long.parseLong(heartbeatIntervalString);
      } catch (Exception e) {
        logger.warn("Heartbeat interval '{}' is malformed, setting to {}", heartbeatIntervalString, DEFAULT_HEART_BEAT);
        heartbeatInterval = DEFAULT_HEART_BEAT;
      }
      if (heartbeatInterval == 0) {
        logger.info("Heartbeat disabled");
      } else if (heartbeatInterval < 0) {
        logger.warn("Heartbeat interval {} minutes too low, adjusting to {}", heartbeatInterval, DEFAULT_HEART_BEAT);
        heartbeatInterval = DEFAULT_HEART_BEAT;
      } else {
        logger.info("Dispatch interval set to {} minutes", heartbeatInterval);
      }
    }

    // Stop the current scheduled executors so we can configure new ones
    if (scheduledExecutor != null) {
      scheduledExecutor.shutdown();
      scheduledExecutor = Executors.newScheduledThreadPool(2);
    }

    // Schedule the service heartbeat if the interval is > 0
    if (heartbeatInterval > 0) {
      logger.debug("Starting service heartbeat at a custom interval of {}s", heartbeatInterval);
      scheduledExecutor.scheduleWithFixedDelay(new JobProducerHearbeat(), heartbeatInterval, heartbeatInterval,
              TimeUnit.SECONDS);
    }

    // Schedule the job dispatching.
    if (dispatchInterval > 0) {
      logger.debug("Starting job dispatching at a custom interval of {}s", DEFAULT_DISPATCH_INTERVAL / 1000);
      scheduledExecutor.scheduleWithFixedDelay(new JobDispatcher(), dispatchInterval, dispatchInterval,
              TimeUnit.MILLISECONDS);
    }
  }

  /**
   * {@inheritDoc}
   * 
   * @see org.opencastproject.serviceregistry.api.ServiceRegistry#getJob(long)
   */
  @Override
  public Job getJob(long id) throws NotFoundException, ServiceRegistryException {
    EntityManager em = null;
    try {
      em = emf.createEntityManager();
      JobJpaImpl job = em.find(JobJpaImpl.class, id);
      if (job == null) {
        throw new NotFoundException("Job " + id + " not found");
      }
      // JPA's caches can be out of date if external changes (e.g. another node in the cluster) have been made to
      // this row in the database
      em.refresh(job);
      job.getArguments();
      setJobUri(job);
      return job;
    } catch (Exception e) {
      if (e instanceof NotFoundException) {
        throw (NotFoundException) e;
      } else {
        throw new ServiceRegistryException(e);
      }
    } finally {
      if (em != null)
        em.close();
    }
  }

  /**
   * {@inheritDoc}
   * 
   * @see org.opencastproject.serviceregistry.api.ServiceRegistry#getCurrentJob()
   */
  @Override
  public Job getCurrentJob() {
    return currentJob.get();
  }

  /**
   * {@inheritDoc}
   * 
   * @see org.opencastproject.serviceregistry.api.ServiceRegistry#setCurrentJob(Job)
   */
  @Override
  public void setCurrentJob(Job job) {
    currentJob.set(job);
  }

  /**
   * {@inheritDoc}
   * 
   * @see org.opencastproject.serviceregistry.api.ServiceRegistry#updateJob(org.opencastproject.job.api.Job)
   */
  @Override
  public Job updateJob(Job job) throws ServiceRegistryException {
    EntityManager em = null;
    try {
      em = emf.createEntityManager();
      JobJpaImpl oldJob = (JobJpaImpl) getJob(job.getId());
      Job jpaJob = updateInternal(em, job);

      // All WorkflowService Jobs will be ignored
      if (oldJob.getStatus() != job.getStatus() && !"org.opencastproject.workflow".equals(job.getJobType())) {
        updateServiceForFailover(job);
      }

      return jpaJob;
    } catch (PersistenceException e) {
      throw new ServiceRegistryException(e);
    } catch (NotFoundException e) {
      throw new ServiceRegistryException(e);
    } finally {
      if (em != null)
        em.close();
    }
  }

  protected Job setJobUri(Job job) {
    if (job instanceof JaxbJob) {
      try {
        ((JaxbJob) job).setUri(new URI(jobHost + "/services/job/" + job.getId() + ".xml"));
      } catch (URISyntaxException e) {
        logger.warn("Can not set the job URI", e);
      }
    } else {
      logger.warn("Can not set the job URI on a " + job.getClass().getName());
    }
    return job;
  }

  /**
   * Internal method to update a job, throwing unwrapped JPA exceptions.
   * 
   * @param em
   *          the current entity manager
   * @param job
   *          the job to update
   * @return the updated job
   * @throws PersistenceException
   *           if there is an exception thrown while persisting the job via JPA
   * @throws IllegalArgumentException
   */
  protected Job updateInternal(EntityManager em, Job job) throws PersistenceException {
    EntityTransaction tx = em.getTransaction();
    try {
      tx.begin();
      JobJpaImpl fromDb;
      fromDb = em.find(JobJpaImpl.class, job.getId());
      if (fromDb == null) {
        throw new NoResultException();
      }
      update(fromDb, (JaxbJob) job);

      em.merge(fromDb);
      tx.commit();
      ((JaxbJob) job).setVersion(fromDb.getVersion());
      setJobUri(job);
      return job;
    } catch (PersistenceException e) {
      if (tx.isActive()) {
        tx.rollback();
      }
      throw e;
    }
  }

  /**
   * Internal method to update the service registration state, throwing unwrapped JPA exceptions.
   * 
   * @param em
   *          the current entity manager
   * @param registration
   *          the service registration to update
   * @return the updated service registration
   * @throws PersistenceException
   *           if there is an exception thrown while persisting the job via JPA
   * @throws IllegalArgumentException
   */
  private ServiceRegistration updateServiceState(EntityManager em, ServiceRegistrationJpaImpl registration)
          throws PersistenceException {
    EntityTransaction tx = em.getTransaction();
    try {
      tx.begin();
      ServiceRegistrationJpaImpl fromDb;
      fromDb = em.find(ServiceRegistrationJpaImpl.class, registration.getId());
      if (fromDb == null) {
        throw new NoResultException();
      }
      fromDb.setServiceState(registration.getServiceState());
      fromDb.setStateChanged(registration.getStateChanged());
      fromDb.setWarningStateTrigger(registration.getWarningStateTrigger());
      fromDb.setErrorStateTrigger(registration.getErrorStateTrigger());
      tx.commit();
      servicesStatistics.updateService(registration);
      return registration;
    } catch (PersistenceException e) {
      if (tx.isActive()) {
        tx.rollback();
      }
      throw e;
    }
  }

  /**
   * Sets the queue and runtimes and other elements of a persistent job based on a job that's been modified in memory.
   * Times on both the objects must be modified, since the in-memory job must not be stale.
   * 
   * @param fromDb
   *          The job from the database
   * @param job
   *          The in-memory job
   */
  private void update(JobJpaImpl fromDb, JaxbJob job) {
    Date now = new Date();
    Status status = job.getStatus();
    fromDb.setPayload(job.getPayload());
    fromDb.setStatus(job.getStatus());
    fromDb.setDispatchable(job.isDispatchable());
    fromDb.setVersion(job.getVersion());
    fromDb.setOperation(job.getOperation());
    fromDb.setArguments(job.getArguments());
    if (job.getDateCreated() == null) {
      job.setDateCreated(now);
      fromDb.setDateCreated(now);
    }
    if (job.getProcessingHost() != null) {
      ServiceRegistrationJpaImpl processingService = (ServiceRegistrationJpaImpl) getServiceRegistration(
              job.getJobType(), job.getProcessingHost());
      fromDb.setProcessorServiceRegistration(processingService);
    }
    if (Status.RUNNING.equals(status)) {
      job.setDateStarted(now);
      job.setQueueTime(now.getTime() - job.getDateCreated().getTime());
      fromDb.setDateStarted(now);
      fromDb.setQueueTime(now.getTime() - job.getDateCreated().getTime());
    } else if (Status.FAILED.equals(status)) {
      // failed jobs may not have even started properly
      fromDb.setDateCompleted(now);
      job.setDateCompleted(now);
      if (job.getDateStarted() != null) {
        job.setRunTime(now.getTime() - job.getDateStarted().getTime());
        fromDb.setRunTime(now.getTime() - job.getDateStarted().getTime());
      }
    } else if (Status.FINISHED.equals(status)) {
      if (job.getDateStarted() == null) {
        // Some services (e.g. ingest) don't use job dispatching, since they start immediately and handle their own
        // lifecycle. In these cases, if the start date isn't set, use the date created as the start date
        job.setDateStarted(job.getDateCreated());
      }
      job.setDateCompleted(now);
      job.setRunTime(now.getTime() - job.getDateStarted().getTime());
      fromDb.setDateCompleted(now);
      fromDb.setRunTime(now.getTime() - job.getDateStarted().getTime());
    }
  }

  /**
   * Fetches a host registration from persistence.
   * 
   * @param em
   *          an active entity manager
   * @param host
   *          the host name
   * @return the host registration, or null if none exists
   */
  protected HostRegistrationJpaImpl fetchHostRegistration(EntityManager em, String host) {
    Query query = em.createNamedQuery("HostRegistration.byHostName");
    query.setParameter("host", host);
    try {
      return (HostRegistrationJpaImpl) query.getSingleResult();
    } catch (NoResultException e) {
      logger.debug("No existing host registration for {}", host);
      return null;
    }
  }

  /**
   * {@inheritDoc}
   * 
   * @see org.opencastproject.serviceregistry.api.ServiceRegistry#registerHost(java.lang.String, int)
   */
  @Override
  public void registerHost(String host, int maxJobs) throws ServiceRegistryException {
    EntityManager em = null;
    EntityTransaction tx = null;
    try {
      em = emf.createEntityManager();
      tx = em.getTransaction();
      tx.begin();
      // Find the existing registrations for this host and if it exists, update it
      HostRegistrationJpaImpl hostRegistration = fetchHostRegistration(em, host);
      if (hostRegistration == null) {
        hostRegistration = new HostRegistrationJpaImpl(host, maxJobs, true, false);
        em.persist(hostRegistration);
      } else {
        hostRegistration.setMaxJobs(maxJobs);
        hostRegistration.setOnline(true);
        em.merge(hostRegistration);
      }
      logger.info("Registering {} with a maximum load of {}", host, maxJobs);
      tx.commit();
      hostsStatistics.updateHost(hostRegistration);
    } catch (Exception e) {
      if (tx != null && tx.isActive()) {
        tx.rollback();
      }
      throw new ServiceRegistryException(e);
    } finally {
      if (em != null)
        em.close();
    }
  }

  /**
   * {@inheritDoc}
   * 
   * @see org.opencastproject.serviceregistry.api.ServiceRegistry#unregisterHost(java.lang.String)
   */
  @Override
  public void unregisterHost(String host) throws ServiceRegistryException {
    EntityManager em = null;
    EntityTransaction tx = null;
    try {
      em = emf.createEntityManager();
      tx = em.getTransaction();
      tx.begin();
      HostRegistrationJpaImpl existingHostRegistration = fetchHostRegistration(em, host);
      if (existingHostRegistration == null) {
        throw new ServiceRegistryException("Host '" + host
                + "' is not currently registered, so it can not be unregistered");
      } else {
        existingHostRegistration.setOnline(false);
        for (ServiceRegistration serviceRegistration : getServiceRegistrationsByHost(host)) {
          unRegisterService(serviceRegistration.getServiceType(), serviceRegistration.getHost());
        }
        em.merge(existingHostRegistration);
      }
      logger.info("Unregistering {}", host, maxJobs);
      tx.commit();
      hostsStatistics.updateHost(existingHostRegistration);
    } catch (Exception e) {
      if (tx != null && tx.isActive()) {
<<<<<<< HEAD
        tx.rollback();
      }
      throw new ServiceRegistryException(e);
    } finally {
      if (em != null)
        em.close();
    }
  }

  /**
   * {@inheritDoc}
   * 
   * @see org.opencastproject.serviceregistry.api.ServiceRegistry#enableHost(String)
   */
  @Override
  public void enableHost(String host) throws ServiceRegistryException, NotFoundException {
    EntityManager em = null;
    EntityTransaction tx = null;
    try {
      em = emf.createEntityManager();
      tx = em.getTransaction();
      tx.begin();
      // Find the existing registrations for this host and if it exists, update it
      HostRegistrationJpaImpl hostRegistration = fetchHostRegistration(em, host);
      if (hostRegistration == null) {
        throw new NotFoundException("Host '" + host + "' is currently not registered, so it can not be enabled");
      } else {
        hostRegistration.setActive(true);
        em.merge(hostRegistration);
      }
      logger.info("Enabling {}", host);
      tx.commit();
      tx.begin();
      for (ServiceRegistration serviceRegistration : getServiceRegistrationsByHost(host)) {
        ServiceRegistrationJpaImpl registration = (ServiceRegistrationJpaImpl) serviceRegistration;
        registration.setActive(true);
        em.merge(registration);
        servicesStatistics.updateService(registration);
      }
      tx.commit();
      hostsStatistics.updateHost(hostRegistration);
    } catch (NotFoundException e) {
      throw e;
    } catch (Exception e) {
      if (tx != null && tx.isActive()) {
        tx.rollback();
      }
      throw new ServiceRegistryException(e);
    } finally {
      if (em != null)
        em.close();
    }
  }

  /**
   * {@inheritDoc}
   * 
   * @see org.opencastproject.serviceregistry.api.ServiceRegistry#disableHost(String)
   */
  @Override
  public void disableHost(String host) throws ServiceRegistryException, NotFoundException {
    EntityManager em = null;
    EntityTransaction tx = null;
    try {
      em = emf.createEntityManager();
      tx = em.getTransaction();
      tx.begin();
      HostRegistrationJpaImpl hostRegistration = fetchHostRegistration(em, host);
      if (hostRegistration == null) {
        throw new NotFoundException("Host '" + host + "' is not currently registered, so it can not be disabled");
      } else {
        hostRegistration.setActive(false);
        for (ServiceRegistration serviceRegistration : getServiceRegistrationsByHost(host)) {
          ServiceRegistrationJpaImpl registration = (ServiceRegistrationJpaImpl) serviceRegistration;
          registration.setActive(false);
          em.merge(registration);
          servicesStatistics.updateService(registration);
        }
        em.merge(hostRegistration);
      }
      logger.info("Disabling {}", host);
      tx.commit();
      hostsStatistics.updateHost(hostRegistration);
    } catch (NotFoundException e) {
      throw e;
    } catch (Exception e) {
      if (tx != null && tx.isActive()) {
=======
>>>>>>> f9626ee3
        tx.rollback();
      }
      throw new ServiceRegistryException(e);
    } finally {
      if (em != null)
        em.close();
<<<<<<< HEAD
=======
    }
  }

  /**
   * {@inheritDoc}
   * 
   * @see org.opencastproject.serviceregistry.api.ServiceRegistry#enableHost(String)
   */
  @Override
  public void enableHost(String host) throws ServiceRegistryException, NotFoundException {
    EntityManager em = null;
    EntityTransaction tx = null;
    try {
      em = emf.createEntityManager();
      tx = em.getTransaction();
      tx.begin();
      // Find the existing registrations for this host and if it exists, update it
      HostRegistrationJpaImpl hostRegistration = fetchHostRegistration(em, host);
      if (hostRegistration == null) {
        throw new NotFoundException("Host '" + host + "' is currently not registered, so it can not be enabled");
      } else {
        hostRegistration.setActive(true);
        em.merge(hostRegistration);
      }
      logger.info("Enabling {}", host);
      tx.commit();
      tx.begin();
      for (ServiceRegistration serviceRegistration : getServiceRegistrationsByHost(host)) {
        ServiceRegistrationJpaImpl registration = (ServiceRegistrationJpaImpl) serviceRegistration;
        registration.setActive(true);
        em.merge(registration);
        servicesStatistics.updateService(registration);
      }
      tx.commit();
      hostsStatistics.updateHost(hostRegistration);
    } catch (NotFoundException e) {
      throw e;
    } catch (Exception e) {
      if (tx != null && tx.isActive()) {
        tx.rollback();
      }
      throw new ServiceRegistryException(e);
    } finally {
      if (em != null)
        em.close();
    }
  }

  /**
   * {@inheritDoc}
   * 
   * @see org.opencastproject.serviceregistry.api.ServiceRegistry#disableHost(String)
   */
  @Override
  public void disableHost(String host) throws ServiceRegistryException, NotFoundException {
    EntityManager em = null;
    EntityTransaction tx = null;
    try {
      em = emf.createEntityManager();
      tx = em.getTransaction();
      tx.begin();
      HostRegistrationJpaImpl hostRegistration = fetchHostRegistration(em, host);
      if (hostRegistration == null) {
        throw new NotFoundException("Host '" + host + "' is not currently registered, so it can not be disabled");
      } else {
        hostRegistration.setActive(false);
        for (ServiceRegistration serviceRegistration : getServiceRegistrationsByHost(host)) {
          ServiceRegistrationJpaImpl registration = (ServiceRegistrationJpaImpl) serviceRegistration;
          registration.setActive(false);
          em.merge(registration);
          servicesStatistics.updateService(registration);
        }
        em.merge(hostRegistration);
      }
      logger.info("Disabling {}", host);
      tx.commit();
      hostsStatistics.updateHost(hostRegistration);
    } catch (NotFoundException e) {
      throw e;
    } catch (Exception e) {
      if (tx != null && tx.isActive()) {
        tx.rollback();
      }
      throw new ServiceRegistryException(e);
    } finally {
      if (em != null)
        em.close();
>>>>>>> f9626ee3
    }
  }

  /**
   * {@inheritDoc}
   * 
   * @see org.opencastproject.serviceregistry.api.ServiceRegistry#registerService(java.lang.String, java.lang.String,
   *      java.lang.String)
   */
  @Override
  public ServiceRegistration registerService(String serviceType, String baseUrl, String path)
          throws ServiceRegistryException {
    return registerService(serviceType, baseUrl, path, false);
  }

  /**
   * {@inheritDoc}
   * 
   * @see org.opencastproject.serviceregistry.api.ServiceRegistry#registerService(java.lang.String, java.lang.String,
   *      java.lang.String, boolean)
   */
  @Override
  public ServiceRegistration registerService(String serviceType, String baseUrl, String path, boolean jobProducer)
          throws ServiceRegistryException {
    cleanRunningJobs(serviceType, baseUrl);
    return setOnlineStatus(serviceType, baseUrl, path, true, jobProducer);
  }

  protected ServiceRegistrationJpaImpl getServiceRegistration(EntityManager em, String serviceType, String host) {
    try {
      Query q = em.createNamedQuery("ServiceRegistration.getRegistration");
      q.setParameter("serviceType", serviceType);
      q.setParameter("host", host);
      return (ServiceRegistrationJpaImpl) q.getSingleResult();
    } catch (NoResultException e) {
      return null;
    }
  }

  /**
   * Sets the online status of a service registration.
   * 
   * @param serviceType
   *          The job type
   * @param baseUrl
   *          the host URL
   * @param online
   *          whether the service is online or off
   * @param jobProducer
   *          whether this service produces jobs for long running operations
   * @return the service registration
   */
  protected ServiceRegistration setOnlineStatus(String serviceType, String baseUrl, String path, boolean online,
          Boolean jobProducer) throws ServiceRegistryException {
    if (isBlank(serviceType) || isBlank(baseUrl)) {
      throw new IllegalArgumentException("serviceType and baseUrl must not be blank");
    }
    EntityManager em = null;
    EntityTransaction tx = null;
    try {
      em = emf.createEntityManager();
      tx = em.getTransaction();
      tx.begin();
      HostRegistrationJpaImpl hostRegistration = fetchHostRegistration(em, baseUrl);
      if (hostRegistration == null) {
        throw new IllegalStateException(
                "A service registration can not be updated when it has no associated host registration");
      }
      ServiceRegistrationJpaImpl registration = getServiceRegistration(em, serviceType, baseUrl);
      if (registration == null) {
        if (isBlank(path)) {
          // we can not create a new registration without a path
          throw new IllegalArgumentException("path must not be blank when registering new services");
        }
        if (jobProducer == null) { // if we are not provided a value, consider it to be false
          registration = new ServiceRegistrationJpaImpl(hostRegistration, serviceType, path, false);

        } else {
          registration = new ServiceRegistrationJpaImpl(hostRegistration, serviceType, path, jobProducer);
        }
        em.persist(registration);
      } else {
        if (StringUtils.isNotBlank(path))
          registration.setPath(path);
        registration.setOnline(online);
        if (jobProducer != null) { // if we are not provided a value, don't update the persistent value
          registration.setJobProducer(jobProducer);
        }
        em.merge(registration);
      }
      tx.commit();
      hostsStatistics.updateHost(hostRegistration);
      servicesStatistics.updateService(registration);
      return registration;
    } catch (Exception e) {
      if (tx != null && tx.isActive()) {
        tx.rollback();
      }
      throw new ServiceRegistryException(e);
    } finally {
      if (em != null)
        em.close();
    }
  }

  /**
   * {@inheritDoc}
   * 
   * @see org.opencastproject.serviceregistry.api.ServiceRegistry#unRegisterService(java.lang.String, java.lang.String)
   */
  @Override
  public void unRegisterService(String serviceType, String baseUrl) throws ServiceRegistryException {
    logger.info("Unregistering Service " + serviceType + "@" + baseUrl);
    // TODO: create methods that accept an entity manager, so we can execute multiple queries using the same em and tx
    setOnlineStatus(serviceType, baseUrl, null, false, null);

    cleanRunningJobs(serviceType, baseUrl);
  }

  /**
<<<<<<< HEAD
=======
   * Find all undispatchable jobs and set them to CANCELED.
   */
  private void cleanUndispatchableJobs() {
    EntityManager em = null;
    EntityTransaction tx = null;
    try {
      em = emf.createEntityManager();
      tx = em.getTransaction();
      tx.begin();
      Query query = em.createNamedQuery("Job.undispatchable.status");
      List<Status> statuses = new ArrayList<Job.Status>();
      statuses.add(Status.INSTANTIATED);
      statuses.add(Status.RUNNING);
      query.setParameter("statuses", statuses);
      @SuppressWarnings("unchecked")
      List<JobJpaImpl> undispatchableJobs = query.getResultList();
      for (JobJpaImpl job : undispatchableJobs) {
        logger.info("Marking undispatchable job {} as canceled", job);
        job.setStatus(Status.CANCELED);
        em.merge(job);
      }
      tx.commit();
    } catch (Exception e) {
      logger.error("Unable to clean undispatchable jobs! {}", e.getMessage());
      if (tx != null && tx.isActive()) {
        tx.rollback();
      }
    } finally {
      if (em != null)
        em.close();
    }
  }

  /**
>>>>>>> f9626ee3
   * Find all running jobs on this service and set them to RESET or CANCELED.
   * 
   * @param serviceType
   *          the service type
   * @param baseUrl
   *          the base url
   * @throws ServiceRegistryException
   *           if there is a problem communicating with the jobs database
   */
  private void cleanRunningJobs(String serviceType, String baseUrl) throws ServiceRegistryException {
    EntityManager em = null;
    EntityTransaction tx = null;
    try {
      em = emf.createEntityManager();
      tx = em.getTransaction();
      tx.begin();
      Query query = em.createNamedQuery("Job.processinghost.status");
      query.setParameter("status", Status.RUNNING);
      query.setParameter("host", baseUrl);
      query.setParameter("serviceType", serviceType);
      @SuppressWarnings("unchecked")
      List<JobJpaImpl> unregisteredJobs = query.getResultList();
      for (JobJpaImpl job : unregisteredJobs) {
        if (job.isDispatchable()) {
          em.refresh(job);
          // If this job has already been treated
          if (Status.CANCELED.equals(job.getStatus()) || Status.RESTART.equals(job.getStatus()))
            continue;
          if (job.getRootJob() != null && Status.PAUSED.equals(job.getRootJob().getStatus())) {
            JobJpaImpl rootJob = job.getRootJob();
            cancelAllChildren(rootJob, em);
            rootJob.setStatus(Status.RESTART);
            rootJob.setOperation(START_OPERATION);
            em.merge(rootJob);
            continue;
          }

          logger.info("Marking child jobs from job {} as canceled", job);
          cancelAllChildren(job, em);
          logger.info("Rescheduling lost job {}", job);
          job.setStatus(Status.RESTART);
          job.setProcessorServiceRegistration(null);
        } else {
          logger.info("Marking lost job {} as failed", job);
          job.setStatus(Status.FAILED);
        }
        em.merge(job);
      }
      tx.commit();
    } catch (Exception e) {
      if (tx != null && tx.isActive()) {
        tx.rollback();
      }
      throw new ServiceRegistryException(e);
    } finally {
      if (em != null)
        em.close();
    }
  }

  /**
   * Go through all the children recursively to set them in {@link Status#CANCELED} status
   * 
   * @param job
   *          the parent job
   * @param em
   *          the entity manager
   */
  private void cancelAllChildren(JobJpaImpl job, EntityManager em) {
    for (JobJpaImpl child : job.getChildJobs()) {
      em.refresh(child);
      if (Status.CANCELED.equals(job.getStatus()))
        continue;
      cancelAllChildren(child, em);
      child.setStatus(Status.CANCELED);
      em.merge(child);
    }
  }

  /**
   * {@inheritDoc}
   * 
   * @see org.opencastproject.serviceregistry.api.ServiceRegistry#setMaintenanceStatus(java.lang.String, boolean)
   */
  @Override
  public void setMaintenanceStatus(String baseUrl, boolean maintenance) throws NotFoundException {
    EntityManager em = null;
    EntityTransaction tx = null;
    try {
      em = emf.createEntityManager();
      tx = em.getTransaction();
      tx.begin();
      HostRegistrationJpaImpl reg = fetchHostRegistration(em, baseUrl);
      if (reg == null) {
        throw new NotFoundException("Can not set maintenance mode on a host that has not been registered");
      }
      reg.setMaintenanceMode(maintenance);
      em.merge(reg);
      tx.commit();
      hostsStatistics.updateHost(reg);
    } catch (RollbackException e) {
      if (tx != null && tx.isActive()) {
        tx.rollback();
      }
      throw e;
    } finally {
      if (em != null)
        em.close();
    }
  }

  /**
   * {@inheritDoc}
   * 
   * @see org.opencastproject.serviceregistry.api.ServiceRegistry#getServiceRegistrations()
   */
  @Override
  public List<ServiceRegistration> getServiceRegistrations() {
    EntityManager em = null;
    try {
      em = emf.createEntityManager();
      return getServiceRegistrations(em);
    } finally {
      if (em != null)
        em.close();
    }
  }

  @SuppressWarnings("unchecked")
  private List<ServiceRegistration> getOnlineServiceRegistrations() {
    EntityManager em = null;
    try {
      em = emf.createEntityManager();
      return em.createNamedQuery("ServiceRegistration.getAllOnline").getResultList();
    } finally {
      if (em != null)
        em.close();
    }
  }

  /**
   * Gets all service registrations.
   * 
   * @param em
   *          the current entity manager
   * @return the list of service registrations
   */
  @SuppressWarnings("unchecked")
  protected List<ServiceRegistration> getServiceRegistrations(EntityManager em) {
    return em.createNamedQuery("ServiceRegistration.getAll").getResultList();
  }

  /**
   * Gets all host registrations
   * 
   * @return the list of host registrations
   */
  @Override
  public List<HostRegistration> getHostRegistrations() {
    EntityManager em = null;
    try {
      em = emf.createEntityManager();
      return getHostRegistrations(em);
    } finally {
      if (em != null)
        em.close();
    }
  }

  /**
   * Gets all host registrations
   * 
   * @param em
   *          the current entity manager
   * @return the list of host registrations
   */
  @SuppressWarnings("unchecked")
  protected List<HostRegistration> getHostRegistrations(EntityManager em) {
    return em.createNamedQuery("HostRegistration.getAll").getResultList();
  }

  /**
   * {@inheritDoc}
   * 
   * @see org.opencastproject.serviceregistry.api.ServiceRegistry#getChildJobs(long)
   */
  @SuppressWarnings("unchecked")
  @Override
  public List<Job> getChildJobs(long id) throws ServiceRegistryException {
    EntityManager em = null;
    try {
      em = emf.createEntityManager();
      Query query = em.createNamedQuery("Job.root.children");
      query.setParameter("id", id);
      List<Job> jobs = query.getResultList();
      if (jobs.size() == 0) {
        jobs = getChildren(em, id);
        Collections.sort(jobs, new Comparator<Job>() {
          @Override
          public int compare(Job job1, Job job2) {
            return job1.getDateCreated().compareTo(job2.getDateCreated());
          }
        });
      }
      for (Job job : jobs) {
        setJobUri(job);
      }
      return jobs;
    } catch (Exception e) {
      throw new ServiceRegistryException(e);
    } finally {
      if (em != null)
        em.close();
    }
  }

  @SuppressWarnings("unchecked")
  private List<Job> getChildren(EntityManager em, long id) throws Exception {
    Query query = em.createNamedQuery("Job.children");
    query.setParameter("id", id);
    List<Job> childJobs = query.getResultList();
    List<Job> resultJobs = new ArrayList<Job>(childJobs);
    for (Job childJob : childJobs) {
      resultJobs.addAll(getChildren(em, childJob.getId()));
    }
    return resultJobs;
  }

  /**
   * {@inheritDoc}
   * 
   * @see org.opencastproject.serviceregistry.api.ServiceRegistry#getJobs(java.lang.String,
   *      org.opencastproject.job.api.Job.Status)
   */
  @SuppressWarnings("unchecked")
  @Override
  public List<Job> getJobs(String type, Status status) throws ServiceRegistryException {
    Query query = null;
    EntityManager em = null;
    try {
      em = emf.createEntityManager();
      if (type == null && status == null) {
        query = em.createNamedQuery("Job.all");
      } else if (type == null) {
        query = em.createNamedQuery("Job.status");
        query.setParameter("status", status);
      } else if (status == null) {
        query = em.createNamedQuery("Job.type");
        query.setParameter("serviceType", type);
      } else {
        query = em.createNamedQuery("Job");
        query.setParameter("status", status);
        query.setParameter("serviceType", type);
      }
      List<Job> jobs = query.getResultList();
      for (Job job : jobs) {
        setJobUri(job);
      }
      return jobs;
    } catch (Exception e) {
      throw new ServiceRegistryException(e);
    } finally {
      if (em != null)
        em.close();
    }

  }

  /**
   * Gets jobs of all types that are in the {@value Status#QUEUED} state and are dispatchable.
   * 
   * @param em
   *          the entity manager
   * @return the list of jobs waiting for dispatch
   * @throws ServiceRegistryException
   *           if there is a problem communicating with the jobs database
   */
  @SuppressWarnings("unchecked")
  protected List<Job> getDispatchableJobs(EntityManager em) throws ServiceRegistryException {
    Query query = null;
    try {
      query = em.createNamedQuery("Job.dispatchable.status");
      List<Status> statuses = new ArrayList<Job.Status>();
      statuses.add(Status.QUEUED);
      statuses.add(Status.RESTART);
      query.setParameter("statuses", statuses);
      return query.getResultList();
    } catch (Exception e) {
      throw new ServiceRegistryException(e);
    }
  }

  @SuppressWarnings("unchecked")
  protected List<Object[]> getAvgOperations(EntityManager em) throws ServiceRegistryException {
    Query query = null;
    try {
      query = em.createNamedQuery("Job.avgOperation");
      return query.getResultList();
    } catch (Exception e) {
      throw new ServiceRegistryException(e);
    }
  }

  @SuppressWarnings("unchecked")
  List<Object[]> getCountPerHostService(EntityManager em) throws ServiceRegistryException {
    Query query = null;
    try {
      query = em.createNamedQuery("Job.countPerHostService");
      return query.getResultList();
    } catch (Exception e) {
      throw new ServiceRegistryException(e);
    }
  }

  /**
   * {@inheritDoc}
   * 
   * @see org.opencastproject.serviceregistry.api.ServiceRegistry#count(java.lang.String,
   *      org.opencastproject.job.api.Job.Status)
   */
  @Override
  public long count(String serviceType, Status status) throws ServiceRegistryException {
    EntityManager em = null;
    try {
      em = emf.createEntityManager();
      Query query;
      if (status == null) {
        query = em.createNamedQuery("Job.count.nullStatus");
      } else {
        query = em.createNamedQuery("Job.count");
        query.setParameter("status", status);
      }
      query.setParameter("serviceType", serviceType);
      Number countResult = (Number) query.getSingleResult();
      return countResult.longValue();
    } catch (Exception e) {
      throw new ServiceRegistryException(e);
    } finally {
      if (em != null)
        em.close();
    }
  }

  /**
   * {@inheritDoc}
   * 
   * @see org.opencastproject.serviceregistry.api.ServiceRegistry#countByHost(java.lang.String, java.lang.String,
   *      org.opencastproject.job.api.Job.Status)
   */
  @Override
  public long countByHost(String serviceType, String host, Status status) throws ServiceRegistryException {
    EntityManager em = null;
    try {
      em = emf.createEntityManager();
      Query query = em.createNamedQuery("Job.countByHost");
      query.setParameter("status", status);
      query.setParameter("serviceType", serviceType);
      query.setParameter("host", host);
      Number countResult = (Number) query.getSingleResult();
      return countResult.longValue();
    } catch (Exception e) {
      throw new ServiceRegistryException(e);
    } finally {
      if (em != null)
        em.close();
    }
  }

  /**
   * {@inheritDoc}
   * 
   * @see org.opencastproject.serviceregistry.api.ServiceRegistry#countByOperation(java.lang.String, java.lang.String,
   *      org.opencastproject.job.api.Job.Status)
   */
  @Override
  public long countByOperation(String serviceType, String operation, Status status) throws ServiceRegistryException {
    EntityManager em = null;
    try {
      em = emf.createEntityManager();
      Query query = em.createNamedQuery("Job.countByOperation");
      query.setParameter("status", status);
      query.setParameter("serviceType", serviceType);
      query.setParameter("operation", operation);
      Number countResult = (Number) query.getSingleResult();
      return countResult.longValue();
    } catch (Exception e) {
      throw new ServiceRegistryException(e);
    } finally {
      if (em != null)
        em.close();
    }
  }

  /**
   * {@inheritDoc}
   * 
   * @see org.opencastproject.serviceregistry.api.ServiceRegistry#count(java.lang.String, java.lang.String,
   *      java.lang.String, org.opencastproject.job.api.Job.Status)
   */
  public long count(String serviceType, String host, String operation, Status status) throws ServiceRegistryException {
    if (StringUtils.isBlank(serviceType) || StringUtils.isBlank(host) || StringUtils.isBlank(operation)
            || status == null)
      throw new IllegalArgumentException("service type, host, operation, and status must be provided");
    Query query = null;
    EntityManager em = null;
    try {
      em = emf.createEntityManager();
      query = em.createNamedQuery("Job.fullMonty");
      query.setParameter("status", status);
      query.setParameter("serviceType", serviceType);
      query.setParameter("operation", operation);
      Number countResult = (Number) query.getSingleResult();
      return countResult.longValue();
    } catch (Exception e) {
      throw new ServiceRegistryException(e);
    } finally {
      if (em != null)
        em.close();
    }
  }

  /**
   * {@inheritDoc}
   * 
   * @see org.opencastproject.serviceregistry.api.ServiceRegistry#getServiceStatistics()
   */
  @SuppressWarnings({ "rawtypes", "unchecked" })
  @Override
  public List<ServiceStatistics> getServiceStatistics() throws ServiceRegistryException {
    EntityManager em = null;
    try {
      em = emf.createEntityManager();
      Query query = em.createNamedQuery("ServiceRegistration.statistics");
      Map<ServiceRegistration, JaxbServiceStatistics> statsMap = new HashMap<ServiceRegistration, JaxbServiceStatistics>();
      List queryResults = query.getResultList();
      for (Object result : queryResults) {
        Object[] oa = (Object[]) result;
        ServiceRegistrationJpaImpl serviceRegistration = ((ServiceRegistrationJpaImpl) oa[0]);
        Status status = ((Status) oa[1]);
        Number count = (Number) oa[2];
        Number meanQueueTime = (Number) oa[3];
        Number meanRunTime = (Number) oa[4];

        // The statistics query returns a cartesian product, so we need to iterate over them to build up the objects
        JaxbServiceStatistics stats = statsMap.get(serviceRegistration);
        if (stats == null) {
          stats = new JaxbServiceStatistics(serviceRegistration);
          statsMap.put(serviceRegistration, stats);
        }
        // the status will be null if there are no jobs at all associated with this service registration
        if (status != null) {
          switch (status) {
            case RUNNING:
              stats.setRunningJobs(count.intValue());
              break;
            case QUEUED:
            case DISPATCHING:
              stats.setQueuedJobs(count.intValue());
              break;
            case FINISHED:
              stats.setMeanRunTime(meanRunTime.longValue());
              stats.setMeanQueueTime(meanQueueTime.longValue());
              stats.setFinishedJobs(count.intValue());
              break;
            default:
              break;
          }
        }
      }

      // Make sure we also include the services that have no processing history so far
      List<ServiceRegistration> services = em.createNamedQuery("ServiceRegistration.getAll").getResultList();
      for (ServiceRegistration s : services) {
        if (!statsMap.containsKey(s))
          statsMap.put(s, new JaxbServiceStatistics((ServiceRegistrationJpaImpl) s));
      }

      List<ServiceStatistics> stats = new ArrayList<ServiceStatistics>(statsMap.values());
      Collections.sort(stats, new Comparator<ServiceStatistics>() {
        @Override
        public int compare(ServiceStatistics o1, ServiceStatistics o2) {
          ServiceRegistration reg1 = o1.getServiceRegistration();
          ServiceRegistration reg2 = o2.getServiceRegistration();
          int typeComparison = reg1.getServiceType().compareTo(reg2.getServiceType());
          return typeComparison == 0 ? reg1.getHost().compareTo(reg2.getHost()) : typeComparison;
        }
      });

      return stats;
    } catch (Exception e) {
      throw new ServiceRegistryException(e);
    } finally {
      if (em != null)
        em.close();
    }
  }

  /**
   * Do not look at this, it will burn your eyes! This is due to JPA's inability to do a left outer join with join
   * conditions.
   * 
   * {@inheritDoc}
   * 
   * @see org.opencastproject.serviceregistry.api.ServiceRegistry#getServiceRegistrationsByLoad(java.lang.String)
   */
  @Override
  public List<ServiceRegistration> getServiceRegistrationsByLoad(String serviceType) throws ServiceRegistryException {
    EntityManager em = null;
    try {
      em = emf.createEntityManager();
      Map<String, Integer> loadByHost = getHostLoads(em, true);
      List<HostRegistration> hostRegistrations = getHostRegistrations();
      List<ServiceRegistration> serviceRegistrations = getServiceRegistrationsByType(serviceType);
      return getServiceRegistrationsByLoad(serviceType, serviceRegistrations, hostRegistrations, loadByHost);
    } finally {
      if (em != null)
        em.close();
    }
  }

  /**
   * Gets a map of hosts to the number of jobs currently loading that host
   * 
   * @param em
   *          the entity manager
   * @param activeOnly
   *          if true, the map will include only hosts that are online and have non-maintenance mode services
   * @return the map of hosts to job counts
   */
  @SuppressWarnings("unchecked")
  protected Map<String, Integer> getHostLoads(EntityManager em, boolean activeOnly) {

    // Initialize the list of hosts
    List<ServiceRegistration> services = em.createNamedQuery("ServiceRegistration.getAll").getResultList();
    Map<String, Integer> loadByHost = new HashMap<String, Integer>();
    for (ServiceRegistration s : services) {
      if (!loadByHost.containsKey(s.getHost()))
        loadByHost.put(s.getHost(), 0);
    }

    // Find all jobs that are currently running on any given host
    Query q = em.createNamedQuery("ServiceRegistration.hostload");

    // Accumulate the numbers for relevant job statuses per host
    for (Object result : q.getResultList()) {
      Object[] resultArray = (Object[]) result;
      ServiceRegistrationJpaImpl service = (ServiceRegistrationJpaImpl) resultArray[0];

      // Workflow related jobs are not counting. Workflows are load balanced by the workflow service directly
      if (TYPE_WORKFLOW.equals(service.getServiceType()))
        continue;

      Job.Status status = (Status) resultArray[1];
      int count = ((Number) resultArray[2]).intValue();

      if (activeOnly && (service.isInMaintenanceMode() || !service.isOnline())) {
        continue;
      }

      // Only queued and running jobs are adding to the load, so every other status is discarded
      if (status == null || !JOB_STATUSES_INFLUENCING_LOAD_BALANCING.contains(status)) {
        count = 0;
      }

      // Add the service registration
      if (loadByHost.containsKey(service.getHost())) {
        Integer previousServiceLoad = loadByHost.get(service.getHost());
        loadByHost.put(service.getHost(), previousServiceLoad + count);
      } else {
        loadByHost.put(service.getHost(), count);
      }
    }

    return loadByHost;
  }

  /**
   * {@inheritDoc}
   * 
   * @see org.opencastproject.serviceregistry.api.ServiceRegistry#getServiceRegistrationsByType(java.lang.String)
   */
  @SuppressWarnings("unchecked")
  @Override
  public List<ServiceRegistration> getServiceRegistrationsByType(String serviceType) throws ServiceRegistryException {
    EntityManager em = null;
    try {
      em = emf.createEntityManager();
      return em.createNamedQuery("ServiceRegistration.getByType").setParameter("serviceType", serviceType)
              .getResultList();
    } finally {
      if (em != null)
        em.close();
    }
  }

  /**
   * {@inheritDoc}
   * 
   * @see org.opencastproject.serviceregistry.api.ServiceRegistry#getServiceRegistrationsByHost(java.lang.String)
   */
  @SuppressWarnings("unchecked")
  @Override
  public List<ServiceRegistration> getServiceRegistrationsByHost(String host) throws ServiceRegistryException {
    EntityManager em = null;
    try {
      em = emf.createEntityManager();
      return em.createNamedQuery("ServiceRegistration.getByHost").setParameter("host", host).getResultList();
    } finally {
      if (em != null)
        em.close();
    }
  }

  /**
   * {@inheritDoc}
   * 
   * @see org.opencastproject.serviceregistry.api.ServiceRegistry#getServiceRegistration(java.lang.String,
   *      java.lang.String)
   */
  @Override
  public ServiceRegistration getServiceRegistration(String serviceType, String host) {
    EntityManager em = null;
    try {
      em = emf.createEntityManager();
      return getServiceRegistration(em, serviceType, host);
    } finally {
      if (em != null)
        em.close();
    }
  }

  /**
   * A custom ServiceTracker that registers all locally published servlets so clients can find the most appropriate
   * service on the network to handle new jobs.
   */
  class RestServiceTracker extends ServiceTracker {
    protected static final String FILTER = "(&(objectClass=javax.servlet.Servlet)("
            + RestConstants.SERVICE_PATH_PROPERTY + "=*))";

    protected BundleContext bundleContext = null;

    RestServiceTracker(BundleContext bundleContext) throws InvalidSyntaxException {
      super(bundleContext, bundleContext.createFilter(FILTER), null);
      this.bundleContext = bundleContext;
    }

    /**
     * {@inheritDoc}
     * 
     * @see org.osgi.util.tracker.ServiceTracker#open(boolean)
     */
    @Override
    public void open(boolean trackAllServices) {
      super.open(trackAllServices);
      try {
        ServiceReference[] references = bundleContext.getAllServiceReferences(null, FILTER);
        if (references != null) {
          for (ServiceReference ref : references) {
            addingService(ref);
          }
        }
      } catch (InvalidSyntaxException e) {
        throw new IllegalStateException("The tracker filter '" + FILTER + "' has syntax errors", e);
      }
    }

    @Override
    public Object addingService(ServiceReference reference) {
      String serviceType = (String) reference.getProperty(RestConstants.SERVICE_TYPE_PROPERTY);
      String servicePath = (String) reference.getProperty(RestConstants.SERVICE_PATH_PROPERTY);
      boolean jobProducer = (Boolean) reference.getProperty(RestConstants.SERVICE_JOBPRODUCER_PROPERTY);
      try {
        registerService(serviceType, hostName, servicePath, jobProducer);
      } catch (ServiceRegistryException e) {
        logger.warn("Unable to register job producer of type " + serviceType + " on host " + hostName);
      }
      return super.addingService(reference);
    }

    @Override
    public void removedService(ServiceReference reference, Object service) {
      String serviceType = (String) reference.getProperty(RestConstants.SERVICE_TYPE_PROPERTY);
      try {
        unRegisterService(serviceType, hostName);
      } catch (ServiceRegistryException e) {
        logger.warn("Unable to unregister job producer of type " + serviceType + " on host " + hostName);
      }
      super.removedService(reference, service);
    }
  }

  /**
   * {@inheritDoc}
   * 
   * @see org.opencastproject.serviceregistry.api.ServiceRegistry#getLoad()
   */
  @Override
  public SystemLoad getLoad() throws ServiceRegistryException {
    throw new UnsupportedOperationException();
  }

  /**
   * Sets the trusted http client.
   * 
   * @param client
   *          the trusted http client
   */
  void setTrustedHttpClient(TrustedHttpClient client) {
    this.client = client;
  }

  /**
   * Callback for setting the security service.
   * 
   * @param securityService
   *          the securityService to set
   */
  public void setSecurityService(SecurityService securityService) {
    this.securityService = securityService;
  }

  /**
   * Callback for setting the user directory service.
   * 
   * @param userDirectoryService
   *          the userDirectoryService to set
   */
  public void setUserDirectoryService(UserDirectoryService userDirectoryService) {
    this.userDirectoryService = userDirectoryService;
  }

  /**
   * Sets a reference to the organization directory service.
   * 
   * @param organizationDirectory
   *          the organization directory
   */
  public void setOrganizationDirectoryService(OrganizationDirectoryService organizationDirectory) {
    this.organizationDirectoryService = organizationDirectory;
  }

  /**
   * Dispatches the job to the least loaded service that will accept the job, or throws a
   * <code>ServiceUnavailableException</code> if there is no such service.
   * 
   * @param em
   *          the current entity manager
   * @param job
   *          the job to dispatch
   * @param services
   *          a list of service registrations
   * @return the host that accepted the dispatched job, or <code>null</code> if no services took the job.
   * @throws ServiceRegistryException
   *           if the service registrations are unavailable
   * @throws ServiceUnavailableException
   *           if no service is available or if all available services refuse to take on more work
   * @throws UndispatchableJobException
   *           if the current job cannot be processed
   */
  protected String dispatchJob(EntityManager em, Job job, List<ServiceRegistration> services)
          throws ServiceRegistryException, ServiceUnavailableException, UndispatchableJobException {

    if (services.size() == 0) {
      logger.debug("No service is currently available to handle jobs of type '" + job.getJobType() + "'");
<<<<<<< HEAD
      return null;
=======
      throw new ServiceUnavailableException("No service of type " + job.getJobType() + " available");
>>>>>>> f9626ee3
    }

    // Try the service registrations, after the first one finished, we quit
    JobJpaImpl jpaJob = ((JobJpaImpl) job);
    jpaJob.setStatus(Status.DISPATCHING);

    boolean triedDispatching = false;

    for (ServiceRegistration registration : services) {
      jpaJob.setProcessorServiceRegistration((ServiceRegistrationJpaImpl) registration);

      try {
        updateInternal(em, jpaJob);
      } catch (Exception e) {
        // In theory, we should catch javax.persistence.OptimisticLockException. Unfortunately, eclipselink throws
        // org.eclipse.persistence.exceptions.OptimisticLockException. In order to avoid importing the implementation
        // specific APIs, we just catch Exception.
        logger.debug("Unable to dispatch {}.  This is likely caused by another service registry dispatching the job",
                job);
        throw new UndispatchableJobException("Job " + job.getId() + " is already being dispatched");
      }

      triedDispatching = true;

      String serviceUrl = UrlSupport
              .concat(new String[] { registration.getHost(), registration.getPath(), "dispatch" });
      HttpPost post = new HttpPost(serviceUrl);

      // Add current organization and user so they can be used during execution at the remote end
      post.addHeader(ORGANIZATION_HEADER, securityService.getOrganization().getId());
      post.addHeader(USER_HEADER, securityService.getUser().getUserName());

      try {
        String jobXml = JobParser.toXml(jpaJob);
        List<BasicNameValuePair> params = new ArrayList<BasicNameValuePair>();
        params.add(new BasicNameValuePair("job", jobXml));
        UrlEncodedFormEntity entity = new UrlEncodedFormEntity(params, "UTF-8");
        post.setEntity(entity);
      } catch (IOException e) {
        logger.warn("Job parsing error on job {}", job, e);
        jpaJob.setStatus(Status.FAILED);
        jpaJob.setProcessorServiceRegistration(null);
        updateJob(jpaJob);
        throw new ServiceRegistryException("Can not serialize job " + jpaJob, e);
      }

      // Post the request
      HttpResponse response = null;
      int responseStatusCode;
      try {
        logger.debug("Trying to dispatch job {} of type '{}' to {}", new String[] { Long.toString(jpaJob.getId()),
                jpaJob.getJobType(), registration.getHost() });
        if (!START_WORKFLOW.equals(jpaJob.getOperation()))
          setCurrentJob(jpaJob);
        response = client.execute(post);
        responseStatusCode = response.getStatusLine().getStatusCode();
        if (responseStatusCode == HttpStatus.SC_NO_CONTENT) {
          return registration.getHost();
        } else if (responseStatusCode == HttpStatus.SC_SERVICE_UNAVAILABLE) {
          logger.debug("Service {} is currently refusing to accept jobs of type {}", registration, job.getOperation());
          continue;
        } else if (responseStatusCode == HttpStatus.SC_PRECONDITION_FAILED) {
          jpaJob.setStatus(Status.FAILED);
          updateJob(jpaJob);
          logger.debug("Service {} refused to accept {}", registration, job);
          throw new UndispatchableJobException(IOUtils.toString(response.getEntity().getContent()));
        } else {
          logger.warn("Service {} failed ({}) accepting {}", new Object[] { registration, responseStatusCode, job });
          continue;
        }
      } catch (UndispatchableJobException e) {
        throw e;
      } catch (Exception e) {
        logger.warn("Unable to dispatch job {}", jpaJob.getId(), e);
      } finally {
        client.close(response);
        setCurrentJob(null);
      }
    }

    // We've tried dispatching to every online service that can handle this type of job, with no luck.
    if (triedDispatching) {
      try {
        jpaJob.setStatus(Status.QUEUED);
        jpaJob.setProcessorServiceRegistration(null);
        updateJob(jpaJob);
      } catch (Exception e) {
        logger.error("Unable to put job back into queue", e);
      }
    }

    return null;
  }

  /**
   * Update the jobs failure history and the service status with the given information. All these data are then use for
   * the jobs failover strategy. Only the terminated job (with FAILED or FINISHED status) are taken into account.
   * 
   * @param job
   *          the current job that failed/succeeded
   * @throws ServiceRegistryException
   * @throws IllegalArgumentException
   */
  private void updateServiceForFailover(Job job) throws IllegalArgumentException, ServiceRegistryException {
    if (job.getStatus() != Status.FAILED && job.getStatus() != Status.FINISHED)
      return;

    JobJpaImpl jpaJob;
    try {
      jpaJob = (JobJpaImpl) getJob(job.getId());
      // Failure reason is transient
      jpaJob.setStatus(job.getStatus(), job.getFailureReason());
    } catch (NotFoundException e) {
      throw new ServiceRegistryException(e);
    }

    // At this point, the only possible states for the current service are NORMAL and WARNING,
    // the services in ERROR state will not be chosen by the dispatcher
    ServiceRegistrationJpaImpl currentService = jpaJob.getProcessorServiceRegistration();
    if (currentService == null)
      return;

    EntityManager em = emf.createEntityManager();
    try {
      em = emf.createEntityManager();

      // Job is finished with a failure
<<<<<<< HEAD
      if (jpaJob.getStatus() == Status.FAILED) {
=======
      if (jpaJob.getStatus() == FAILED && !DATA.equals(jpaJob.getFailureReason())) {
>>>>>>> f9626ee3

        // Services in WARNING or ERROR state triggered by current job
        List<ServiceRegistrationJpaImpl> relatedWarningOrErrorServices = getRelatedWarningErrorServices(jpaJob);

        // Before this job failed there was at least one job failed with this job signature on any service
        if (relatedWarningOrErrorServices.size() > 0) {

          for (ServiceRegistrationJpaImpl relatedService : relatedWarningOrErrorServices) {
            // Skip current service from the list
            if (currentService.equals(relatedService))
              continue;

            // Reset the WARNING job to NORMAL
<<<<<<< HEAD
            if (relatedService.getServiceState() == ServiceState.WARNING) {
              logger.info("State reset to NORMAL for related service {} on host {}", relatedService.getServiceType(),
                      relatedService.getHost());
              relatedService.setServiceState(ServiceState.NORMAL, jpaJob.getSignature());
            }

            // Reset the ERROR job to WARNING
            else if (relatedService.getServiceState() == ServiceState.ERROR) {
              logger.info("State reset to WARNING for related service {} on host {}", relatedService.getServiceType(),
                      relatedService.getHost());
              relatedService.setServiceState(ServiceState.WARNING, relatedService.getWarningStateTrigger());
=======
            if (relatedService.getServiceState() == WARNING) {
              logger.info("State reset to NORMAL for related service {} on host {}", relatedService.getServiceType(),
                      relatedService.getHost());
              relatedService.setServiceState(NORMAL, jpaJob.getSignature());
            }

            // Reset the ERROR job to WARNING
            else if (relatedService.getServiceState() == ERROR) {
              logger.info("State reset to WARNING for related service {} on host {}", relatedService.getServiceType(),
                      relatedService.getHost());
              relatedService.setServiceState(WARNING, relatedService.getWarningStateTrigger());
>>>>>>> f9626ee3
            }

            updateServiceState(em, relatedService);
          }

        }

        // This is the first job with this signature failing on any service
        else {

          // Set the current service to WARNING state
<<<<<<< HEAD
          if (currentService.getServiceState() == ServiceState.NORMAL) {
            logger.info("State set to WARNING for current service {} on host {}", currentService.getServiceType(),
                    currentService.getHost());
            currentService.setServiceState(ServiceState.WARNING, jpaJob.getSignature());
=======
          if (currentService.getServiceState() == NORMAL) {
            logger.info("State set to WARNING for current service {} on host {}", currentService.getServiceType(),
                    currentService.getHost());
            currentService.setServiceState(WARNING, jpaJob.getSignature());
>>>>>>> f9626ee3
            updateServiceState(em, currentService);
          }

          // The current service already is in WARNING state and max attempts is reached
          else if (getHistorySize(currentService) >= maxAttemptsBeforeErrorState) {
            logger.info("State set to ERROR for current service {} on host {}", currentService.getServiceType(),
                    currentService.getHost());
<<<<<<< HEAD
            currentService.setServiceState(ServiceState.ERROR, jpaJob.getSignature());
=======
            currentService.setServiceState(ERROR, jpaJob.getSignature());
>>>>>>> f9626ee3
            updateServiceState(em, currentService);
          }
        }

      }

      // Job is finished without failure
      else if (jpaJob.getStatus() == Status.FINISHED) {

        // If the service was in warning state reset to normal state
<<<<<<< HEAD
        if (currentService.getServiceState() == ServiceState.WARNING) {
          logger.info("State reset to NORMAL for current service {} on host {}", currentService.getServiceType(),
                  currentService.getHost());
          currentService.setServiceState(ServiceState.NORMAL);
=======
        if (currentService.getServiceState() == WARNING) {
          logger.info("State reset to NORMAL for current service {} on host {}", currentService.getServiceType(),
                  currentService.getHost());
          currentService.setServiceState(NORMAL);
>>>>>>> f9626ee3
          updateServiceState(em, currentService);
        }

        // Services in WARNING state triggered by current job
        List<ServiceRegistrationJpaImpl> relatedWarningServices = getRelatedWarningServices(jpaJob);

        // Sets all related services to error state
        for (ServiceRegistrationJpaImpl relatedService : relatedWarningServices) {
          logger.info("State set to ERROR for related service {} on host {}", currentService.getServiceType(),
                  currentService.getHost());
<<<<<<< HEAD
          relatedService.setServiceState(ServiceState.ERROR, jpaJob.getSignature());
=======
          relatedService.setServiceState(ERROR, jpaJob.getSignature());
>>>>>>> f9626ee3
          updateServiceState(em, relatedService);
        }

      }

    } finally {
      if (em != null)
        em.close();
    }

  }

  /**
   * {@inheritDoc}
   * 
   * @see org.opencastproject.serviceregistry.api.ServiceRegistry#sanitize(java.lang.String, java.lang.String)
   */
  @Override
  public void sanitize(String serviceType, String host) throws NotFoundException {
    EntityManager em = null;
    try {
      em = emf.createEntityManager();
      ServiceRegistrationJpaImpl service = getServiceRegistration(em, serviceType, host);
      if (service == null)
        throw new NotFoundException("");
      logger.info("State reset to NORMAL for service {} on host {} through santize method", service.getServiceType(),
              service.getHost());
<<<<<<< HEAD
      service.setServiceState(ServiceState.NORMAL);
=======
      service.setServiceState(NORMAL);
>>>>>>> f9626ee3
      updateServiceState(em, service);
    } finally {
      if (em != null)
        em.close();
    }
  }

  /**
   * Gets the failed jobs history for the given service registration
   * 
   * @param serviceRegistration
   * @return the failed jobs history size
   * @throws IllegalArgumentException
   *           if parameter is null
   * @throws ServiceRegistryException
   */
  private int getHistorySize(JaxbServiceRegistration serviceRegistration) throws IllegalArgumentException,
          ServiceRegistryException {
    if (serviceRegistration == null)
      throw new IllegalArgumentException("serviceRegistration must not be null!");

    Query query = null;
    EntityManager em = null;
    logger.debug("Try to get the number of jobs who failed on the service {}", serviceRegistration.toString());
    try {
      em = emf.createEntityManager();
      query = em.createNamedQuery("Job.count.history.failed");
      query.setParameter("serviceType", serviceRegistration.getServiceType());
      query.setParameter("host", serviceRegistration.getHost());
      Number number = (Number) query.getSingleResult();
      return number.intValue();
    } catch (Exception e) {
      throw new ServiceRegistryException(e);
    } finally {
      if (em != null)
        em.close();
    }
  }

  /**
   * Gets the services in WARNING state triggered by this job
   * 
   * @param job
   *          the given job to get the related services
   * @return a list of services triggered by the job
   * @throws IllegalArgumentException
   *           if the given job was null
   * @throws ServiceRegistryException
   *           if the there was a problem with the query
   */
  private List<ServiceRegistrationJpaImpl> getRelatedWarningServices(JobJpaImpl job) throws IllegalArgumentException,
          ServiceRegistryException {
    if (job == null)
      throw new IllegalArgumentException("job must not be null!");

    Query query = null;
    EntityManager em = null;
    logger.debug("Try to get the services in WARNING state triggered by this job {} failed", job.getSignature());
    try {
      em = emf.createEntityManager();
      // TODO: modify the query to avoid to go through the list here
      query = em.createNamedQuery("ServiceRegistration.relatedservices.warning");
      query.setParameter("serviceType", job.getJobType());

      List<ServiceRegistrationJpaImpl> jpaServices = new ArrayList<ServiceRegistrationJpaImpl>();

      @SuppressWarnings("unchecked")
      List<ServiceRegistrationJpaImpl> jobResults = query.getResultList();
      for (ServiceRegistrationJpaImpl relatedService : jobResults) {
        if (relatedService.getWarningStateTrigger() == job.getSignature()) {
          jpaServices.add(relatedService);
        }
      }
      return jpaServices;
    } catch (NoResultException e) {
      return null;
    } catch (Exception e) {
      throw new ServiceRegistryException(e);
    } finally {
      if (em != null)
        em.close();
    }
  }

  /**
   * Gets the services in WARNING or ERROR state triggered by this job
   * 
   * @param job
   *          the given job to get the related services
   * @return a list of services triggered by the job
   * @throws IllegalArgumentException
   *           if the given job was null
   * @throws ServiceRegistryException
   *           if the there was a problem with the query
   */
  private List<ServiceRegistrationJpaImpl> getRelatedWarningErrorServices(JobJpaImpl job)
          throws ServiceRegistryException {
    if (job == null)
      throw new IllegalArgumentException("job must not be null!");

    Query query = null;
    EntityManager em = null;
    logger.debug("Try to get the services in WARNING or ERROR state triggered by this job {} failed",
            job.getSignature());
    try {
      em = emf.createEntityManager();

      // TODO: modify the query to avoid to go through the list here
      query = em.createNamedQuery("ServiceRegistration.relatedservices.warning_error");
      query.setParameter("serviceType", job.getJobType());

      List<ServiceRegistrationJpaImpl> jpaServices = new ArrayList<ServiceRegistrationJpaImpl>();

      @SuppressWarnings("unchecked")
      List<ServiceRegistrationJpaImpl> serviceResults = query.getResultList();
      for (ServiceRegistrationJpaImpl relatedService : serviceResults) {
        if (relatedService.getServiceState() == WARNING
                && relatedService.getWarningStateTrigger() == job.getSignature()) {
          jpaServices.add(relatedService);
        }

        if (relatedService.getServiceState() == ERROR && relatedService.getErrorStateTrigger() == job.getSignature()) {
          jpaServices.add(relatedService);
        }
      }
      return jpaServices;
    } catch (NoResultException e) {
      return null;
    } catch (Exception e) {
      throw new ServiceRegistryException(e);
    } finally {
      if (em != null)
        em.close();
    }
  }

  /**
   * Returns a filtered list of service registrations, containing only those that are online, not in maintenance mode,
   * and with a specific service type that are running on a host which is not already maxed out.
   * 
   * @param serviceRegistrations
   *          the complete list of service registrations
   * @param hostRegistrations
   *          the complete list of host registrations
   * @param loadByHost
   *          the map of hosts to the number of running jobs
   * @param job
   *          the job which for the services registrations are filtered
   */
  protected List<ServiceRegistration> getServiceRegistrationsWithCapacity(String jobType,
          List<ServiceRegistration> serviceRegistrations, List<HostRegistration> hostRegistrations,
          final Map<String, Integer> loadByHost) {

    List<ServiceRegistration> filteredList = new ArrayList<ServiceRegistration>();

    for (ServiceRegistration service : serviceRegistrations) {
<<<<<<< HEAD

      // We are only interested in specific types of services
      if (!jobType.equals(service.getServiceType()))
        continue;

=======

      // We are only interested in specific types of services
      if (!jobType.equals(service.getServiceType()))
        continue;

>>>>>>> f9626ee3
      // Determine the maximum load for this host
      Integer hostLoadMax = null;
      for (HostRegistration host : hostRegistrations) {
        if (host.getBaseUrl().equals(service.getHost())) {
          hostLoadMax = host.getMaxJobs();
          break;
        }
      }
      if (hostLoadMax == null)
        logger.warn("Unable to determine max load for host {}", service.getHost());

      // Determine the current load for this host
      Integer hostLoad = loadByHost.get(service.getHost());
      if (hostLoad == null)
        logger.warn("Unable to determine current load for host {}", service.getHost());

      boolean canAcceptJobs = service.isOnline() && !service.isInMaintenanceMode()
<<<<<<< HEAD
              && service.getServiceState() != ServiceState.ERROR;
=======
              && service.getServiceState() != ERROR;
>>>>>>> f9626ee3
      boolean hasCapacity = hostLoad == null || hostLoadMax == null || hostLoad < hostLoadMax;

      // Is this host suited for processing?
      if (canAcceptJobs && hasCapacity) {
        logger.trace("Adding candidate service for processing of jobs of type '{}'", jobType);
        filteredList.add(service);
      }
    }

    // Sort the list by capacity
    Collections.sort(filteredList, new LoadComparator(loadByHost));

    return filteredList;
  }

  /**
   * Returns a filtered list of service registrations, containing only those that are online, not in maintenance mode,
   * and with a specific service type, ordered by load.
   * 
   * @param serviceRegistrations
   *          the complete list of service registrations
   * @param hostRegistrations
   *          the complete list of host registrations
   * @param loadByHost
   *          the map of hosts to the number of running jobs
   * @param job
   *          the job which for the services registrations are filtered
   */
  protected List<ServiceRegistration> getServiceRegistrationsByLoad(String jobType,
          List<ServiceRegistration> serviceRegistrations, List<HostRegistration> hostRegistrations,
          final Map<String, Integer> loadByHost) {

    List<ServiceRegistration> filteredList = new ArrayList<ServiceRegistration>();

    for (ServiceRegistration service : serviceRegistrations) {

      // We are only interested in specific types of services
      if (!jobType.equals(service.getServiceType()))
        continue;

      boolean canAcceptJobs = service.isOnline() && !service.isInMaintenanceMode()
<<<<<<< HEAD
              && service.getServiceState() != ServiceState.ERROR;
=======
              && service.getServiceState() != ERROR;
>>>>>>> f9626ee3

      // Is this host suited for processing?
      if (canAcceptJobs) {
        logger.trace("Adding candidate service for processing of jobs of type '{}'", jobType);
        filteredList.add(service);
      }
    }

    // Sort the list by capacity
    Collections.sort(filteredList, new LoadComparator(loadByHost));

    return filteredList;
  }

  /**
   * {@inheritDoc}
   * 
   * @see org.opencastproject.serviceregistry.api.ServiceRegistry#getMaxConcurrentJobs()
   */
  @Override
  public int getMaxConcurrentJobs() throws ServiceRegistryException {
    Query query = null;
    EntityManager em = null;
    try {
      em = emf.createEntityManager();
      query = em.createNamedQuery("HostRegistration.cores");
      return ((Number) query.getSingleResult()).intValue();
    } catch (Exception e) {
      throw new ServiceRegistryException(e);
    } finally {
      if (em != null)
        em.close();
    }
  }

  /**
   * This dispatcher implementation will check for jobs in the QUEUED {@link #org.opencastproject.job.api.Job.Status}. If new jobs are found, the
   * dispatcher will attempt to dispatch each job to the least loaded service.
   */
  class JobDispatcher implements Runnable {

    /**
     * {@inheritDoc}
     * 
     * @see java.lang.Thread#run()
     */
    @Override
    public void run() {
      EntityManager em = null;
      try {
        em = emf.createEntityManager();
        List<Job> jobsToDispatch = getDispatchableJobs(em);
        List<String> undispatchableJobTypes = new ArrayList<String>();

        jobsStatistics.updateAvg(getAvgOperations(em));
        jobsStatistics.updateJobCount(getCountPerHostService(em));

        for (Job job : jobsToDispatch) {

          // Remember the job type
          String jobType = job.getJobType();

          // Skip jobs that we already know can't be dispatched
          String jobSiganture = new StringBuilder(jobType).append('@').append(job.getOperation()).toString();
          if (undispatchableJobTypes.contains(jobSiganture)) {
<<<<<<< HEAD
            logger.trace("Skipping dispatching of job {} with type '{}'", job.getId(), jobType);
=======
            logger.trace("Skipping dispatching of jobs {} with type '{}' for this round of dispatching", job.getId(),
                    jobType);
>>>>>>> f9626ee3
            continue;
          }

          // Set the job's user and organization prior to dispatching
          String creator = job.getCreator();
          String creatorOrganization = job.getOrganization();

          // Try to load the organization.
          Organization organization = null;
          try {
            organization = organizationDirectoryService.getOrganization(creatorOrganization);
            securityService.setOrganization(organization);
          } catch (NotFoundException e) {
            logger.debug("Skipping dispatching of job for non-existing organization '{}'", creatorOrganization);
            continue;
          }

          // Try to load the user
          User user = userDirectoryService.loadUser(creator);
          if (user == null) {
            logger.warn("Unable to dispatch job {}: creator '{}' is not available", job.getId(), creator);
            continue;
          }
          securityService.setUser(user);

          // Start dispatching
          try {

            Map<String, Integer> hostLoads = getHostLoads(em, true);
            List<ServiceRegistration> services = getServiceRegistrations(em);
            List<HostRegistration> hosts = getHostRegistrations(em);
            List<ServiceRegistration> candidateServices = null;

            // Depending on whether this running job is trying to reach out to other services or whether this is an
            // attempt to execute the next operation in a workflow, choose either from a limited or from the full list
            // of services
            Job parentJob = null;
            try {
              parentJob = getJob(job.getParentJobId());
            } catch (NotFoundException e) {
              // That's ok
            }

            if (parentJob == null || TYPE_WORKFLOW.equals(jobType)) {
<<<<<<< HEAD
              logger.trace("Using limited list of services for dispatching of {} to a service of type '{}'", job, jobType);
              candidateServices = getServiceRegistrationsWithCapacity(jobType, services, hosts, hostLoads);
            } else {
              logger.trace("Using full list of services for dispatching of {} to a service of type '{}'", job, jobType);
              candidateServices = getServiceRegistrationsByLoad(jobType, services, hosts, hostLoads);
            }

            // Try to dispatch the job
            String hostAcceptingJob = dispatchJob(em, job, candidateServices);

            if (hostAcceptingJob == null) {
              undispatchableJobTypes.add(jobSiganture);
              ServiceRegistryJpaImpl.logger.debug("Job {} could not be dispatched and is put back into queue",
                      job.getId());
=======
              logger.trace("Using limited list of services for dispatching of {} to a service of type '{}'", job,
                      jobType);
              candidateServices = getServiceRegistrationsWithCapacity(jobType, services, hosts, hostLoads);
>>>>>>> f9626ee3
            } else {
              logger.trace("Using full list of services for dispatching of {} to a service of type '{}'", job, jobType);
              candidateServices = getServiceRegistrationsByLoad(jobType, services, hosts, hostLoads);
            }

            // Try to dispatch the job
            String hostAcceptingJob = null;
            try {
              hostAcceptingJob = dispatchJob(em, job, candidateServices);
            } catch (ServiceUnavailableException e) {
              ServiceRegistryJpaImpl.logger.debug("Jobs of type {} currently cannot be dispatched", job.getOperation());
              undispatchableJobTypes.add(jobSiganture);
              continue;
            } catch (UndispatchableJobException e) {
              ServiceRegistryJpaImpl.logger.debug("Job {} currently cannot be dispatched", job.getId());
              continue;
            }

            ServiceRegistryJpaImpl.logger.debug("Job {} dispatched to {}", job.getId(), hostAcceptingJob);
            if (hostLoads.containsKey(hostAcceptingJob)) {
              Integer previousServiceLoad = hostLoads.get(hostAcceptingJob);
              hostLoads.put(hostAcceptingJob, ++previousServiceLoad);
            } else {
              hostLoads.put(hostAcceptingJob, 1);
            }

          } catch (ServiceRegistryException e) {
            Throwable cause = (e.getCause() != null) ? e.getCause() : e;
            ServiceRegistryJpaImpl.logger.error("Error dispatching job " + job, cause);
          } finally {
            securityService.setUser(null);
            securityService.setOrganization(null);
          }
        }
      } catch (Throwable t) {
        ServiceRegistryJpaImpl.logger.warn("Error dispatching jobs", t);
      } finally {
        if (em != null)
          em.close();
      }
    }
  }

  /**
   * A periodic check on each service registration to ensure that it is still alive.
   */
  class JobProducerHearbeat implements Runnable {

    /** List of service registrations that have been found unresponsive last time we checked */
    private List<ServiceRegistration> unresponsive = new ArrayList<ServiceRegistration>();

    /**
     * {@inheritDoc}
     * 
     * @see java.lang.Runnable#run()
     */
    @Override
    public void run() {

      logger.debug("Checking for unresponsive services");
      List<ServiceRegistration> serviceRegistrations = getOnlineServiceRegistrations();

      for (ServiceRegistration service : serviceRegistrations) {
        hostsStatistics.updateHost(((ServiceRegistrationJpaImpl) service).getHostRegistration());
        servicesStatistics.updateService(service);
        if (!service.isJobProducer())
          continue;
        if (service.isInMaintenanceMode())
          continue;

        // We think this service is online and available. Prove it.
        String[] urlParts = new String[] { service.getHost(), service.getPath(), "dispatch" };
        String serviceUrl = UrlSupport.concat(urlParts);
        HttpHead options = new HttpHead(serviceUrl);
        HttpResponse response = null;
        try {
          try {
            response = client.execute(options);
            if (response != null) {
              switch (response.getStatusLine().getStatusCode()) {
                case HttpStatus.SC_OK:
                  // this service is reachable, continue checking other services
                  logger.trace("Service " + service.toString() + " is responsive: " + response.getStatusLine());
                  if (unresponsive.remove(service)) {
                    logger.info("Service {} is still online", service);
                  } else if (!service.isOnline()) {
                    try {
                      setOnlineStatus(service.getServiceType(), service.getHost(), service.getPath(), true, true);
                      logger.info("Service {} is back online", service);
                    } catch (ServiceRegistryException e) {
                      logger.warn("Error setting online status for {}", service);
                    }
                  }
                  continue;
                default:
                  if (!service.isOnline())
                    continue;
                  logger.warn("Service {} is not working as expected: {}", service.toString(), response.getStatusLine());
              }
            } else {
              logger.warn("Service {} does not respond: {}", service.toString());
            }
          } catch (TrustedHttpClientException e) {
            if (!service.isOnline())
              continue;
            logger.warn("Unable to reach {} : {}", service, e);
          }

          // If we get here, the service did not respond as expected
          try {
            if (unresponsive.contains(service)) {
              unRegisterService(service.getServiceType(), service.getHost());
              unresponsive.remove(service);
              logger.warn("Marking {} as offline", service);
            } else {
              unresponsive.add(service);
              logger.warn("Added {} to the watch list", service);
            }
          } catch (ServiceRegistryException e) {
            logger.warn("Unable to unregister unreachable service: {} : {}", service, e);
          }
        } finally {
          client.close(response);
        }
      }

      logger.debug("Finished checking for unresponsive services");
    }

  }

  /**
   * Comparator that will sort service registrations depending on their capacity, wich is defined by the number of jobs
   * the service's host is already running. The lower that number, the bigger the capacity.
   */
  private static final class LoadComparator implements Comparator<ServiceRegistration> {

    private Map<String, Integer> loadByHost = null;

<<<<<<< HEAD
=======
    /** Create a random number generator */
    private Random randomGenerator = new Random();

>>>>>>> f9626ee3
    /**
     * Creates a new comparator which is using the given map of host names and loads.
     * 
     * @param loadByHost
     *          the current work load by host
     */
    public LoadComparator(Map<String, Integer> loadByHost) {
      this.loadByHost = loadByHost;
    }

    @Override
    public int compare(ServiceRegistration serviceA, ServiceRegistration serviceB) {
      String hostA = serviceA.getHost();
      String hostB = serviceB.getHost();
      int compare = loadByHost.get(serviceA.getHost()) - loadByHost.get(hostB);

      // If host loads are equal prefer NORMAL service state
      if (compare == 0) {
<<<<<<< HEAD
        if (serviceA.getServiceState() == serviceB.getServiceState())
          return compare;
        else if (serviceA.getServiceState() == ServiceState.NORMAL)
=======
        // If the service state is the same, randomly swap the order to achieve evenly distributed load
        if (serviceA.getServiceState() == serviceB.getServiceState())
          return randomGenerator.nextInt(2);
        else if (serviceA.getServiceState() == NORMAL)
>>>>>>> f9626ee3
          return 1;
        else
          return -1;
      }
      return loadByHost.get(hostA) - loadByHost.get(hostB);
    }

  }

}<|MERGE_RESOLUTION|>--- conflicted
+++ resolved
@@ -16,10 +16,6 @@
 package org.opencastproject.serviceregistry.impl;
 
 import static org.apache.commons.lang.StringUtils.isBlank;
-<<<<<<< HEAD
-import static org.opencastproject.security.api.SecurityConstants.ORGANIZATION_HEADER;
-import static org.opencastproject.security.api.SecurityConstants.USER_HEADER;
-=======
 import static org.opencastproject.job.api.Job.FailureReason.DATA;
 import static org.opencastproject.job.api.Job.Status.FAILED;
 import static org.opencastproject.security.api.SecurityConstants.ORGANIZATION_HEADER;
@@ -27,7 +23,6 @@
 import static org.opencastproject.serviceregistry.api.ServiceState.ERROR;
 import static org.opencastproject.serviceregistry.api.ServiceState.NORMAL;
 import static org.opencastproject.serviceregistry.api.ServiceState.WARNING;
->>>>>>> f9626ee3
 
 import org.opencastproject.job.api.JaxbJob;
 import org.opencastproject.job.api.Job;
@@ -49,10 +44,7 @@
 import org.opencastproject.serviceregistry.api.ServiceRegistryException;
 import org.opencastproject.serviceregistry.api.ServiceStatistics;
 import org.opencastproject.serviceregistry.api.SystemLoad;
-<<<<<<< HEAD
-=======
 import org.opencastproject.serviceregistry.api.UndispatchableJobException;
->>>>>>> f9626ee3
 import org.opencastproject.serviceregistry.impl.jmx.HostsStatistics;
 import org.opencastproject.serviceregistry.impl.jmx.JobsStatistics;
 import org.opencastproject.serviceregistry.impl.jmx.ServicesStatistics;
@@ -865,7 +857,6 @@
       hostsStatistics.updateHost(existingHostRegistration);
     } catch (Exception e) {
       if (tx != null && tx.isActive()) {
-<<<<<<< HEAD
         tx.rollback();
       }
       throw new ServiceRegistryException(e);
@@ -953,104 +944,12 @@
       throw e;
     } catch (Exception e) {
       if (tx != null && tx.isActive()) {
-=======
->>>>>>> f9626ee3
         tx.rollback();
       }
       throw new ServiceRegistryException(e);
     } finally {
       if (em != null)
         em.close();
-<<<<<<< HEAD
-=======
-    }
-  }
-
-  /**
-   * {@inheritDoc}
-   * 
-   * @see org.opencastproject.serviceregistry.api.ServiceRegistry#enableHost(String)
-   */
-  @Override
-  public void enableHost(String host) throws ServiceRegistryException, NotFoundException {
-    EntityManager em = null;
-    EntityTransaction tx = null;
-    try {
-      em = emf.createEntityManager();
-      tx = em.getTransaction();
-      tx.begin();
-      // Find the existing registrations for this host and if it exists, update it
-      HostRegistrationJpaImpl hostRegistration = fetchHostRegistration(em, host);
-      if (hostRegistration == null) {
-        throw new NotFoundException("Host '" + host + "' is currently not registered, so it can not be enabled");
-      } else {
-        hostRegistration.setActive(true);
-        em.merge(hostRegistration);
-      }
-      logger.info("Enabling {}", host);
-      tx.commit();
-      tx.begin();
-      for (ServiceRegistration serviceRegistration : getServiceRegistrationsByHost(host)) {
-        ServiceRegistrationJpaImpl registration = (ServiceRegistrationJpaImpl) serviceRegistration;
-        registration.setActive(true);
-        em.merge(registration);
-        servicesStatistics.updateService(registration);
-      }
-      tx.commit();
-      hostsStatistics.updateHost(hostRegistration);
-    } catch (NotFoundException e) {
-      throw e;
-    } catch (Exception e) {
-      if (tx != null && tx.isActive()) {
-        tx.rollback();
-      }
-      throw new ServiceRegistryException(e);
-    } finally {
-      if (em != null)
-        em.close();
-    }
-  }
-
-  /**
-   * {@inheritDoc}
-   * 
-   * @see org.opencastproject.serviceregistry.api.ServiceRegistry#disableHost(String)
-   */
-  @Override
-  public void disableHost(String host) throws ServiceRegistryException, NotFoundException {
-    EntityManager em = null;
-    EntityTransaction tx = null;
-    try {
-      em = emf.createEntityManager();
-      tx = em.getTransaction();
-      tx.begin();
-      HostRegistrationJpaImpl hostRegistration = fetchHostRegistration(em, host);
-      if (hostRegistration == null) {
-        throw new NotFoundException("Host '" + host + "' is not currently registered, so it can not be disabled");
-      } else {
-        hostRegistration.setActive(false);
-        for (ServiceRegistration serviceRegistration : getServiceRegistrationsByHost(host)) {
-          ServiceRegistrationJpaImpl registration = (ServiceRegistrationJpaImpl) serviceRegistration;
-          registration.setActive(false);
-          em.merge(registration);
-          servicesStatistics.updateService(registration);
-        }
-        em.merge(hostRegistration);
-      }
-      logger.info("Disabling {}", host);
-      tx.commit();
-      hostsStatistics.updateHost(hostRegistration);
-    } catch (NotFoundException e) {
-      throw e;
-    } catch (Exception e) {
-      if (tx != null && tx.isActive()) {
-        tx.rollback();
-      }
-      throw new ServiceRegistryException(e);
-    } finally {
-      if (em != null)
-        em.close();
->>>>>>> f9626ee3
     }
   }
 
@@ -1171,8 +1070,6 @@
   }
 
   /**
-<<<<<<< HEAD
-=======
    * Find all undispatchable jobs and set them to CANCELED.
    */
   private void cleanUndispatchableJobs() {
@@ -1207,7 +1104,6 @@
   }
 
   /**
->>>>>>> f9626ee3
    * Find all running jobs on this service and set them to RESET or CANCELED.
    * 
    * @param serviceType
@@ -1972,11 +1868,7 @@
 
     if (services.size() == 0) {
       logger.debug("No service is currently available to handle jobs of type '" + job.getJobType() + "'");
-<<<<<<< HEAD
-      return null;
-=======
       throw new ServiceUnavailableException("No service of type " + job.getJobType() + " available");
->>>>>>> f9626ee3
     }
 
     // Try the service registrations, after the first one finished, we quit
@@ -2104,11 +1996,7 @@
       em = emf.createEntityManager();
 
       // Job is finished with a failure
-<<<<<<< HEAD
-      if (jpaJob.getStatus() == Status.FAILED) {
-=======
       if (jpaJob.getStatus() == FAILED && !DATA.equals(jpaJob.getFailureReason())) {
->>>>>>> f9626ee3
 
         // Services in WARNING or ERROR state triggered by current job
         List<ServiceRegistrationJpaImpl> relatedWarningOrErrorServices = getRelatedWarningErrorServices(jpaJob);
@@ -2122,19 +2010,6 @@
               continue;
 
             // Reset the WARNING job to NORMAL
-<<<<<<< HEAD
-            if (relatedService.getServiceState() == ServiceState.WARNING) {
-              logger.info("State reset to NORMAL for related service {} on host {}", relatedService.getServiceType(),
-                      relatedService.getHost());
-              relatedService.setServiceState(ServiceState.NORMAL, jpaJob.getSignature());
-            }
-
-            // Reset the ERROR job to WARNING
-            else if (relatedService.getServiceState() == ServiceState.ERROR) {
-              logger.info("State reset to WARNING for related service {} on host {}", relatedService.getServiceType(),
-                      relatedService.getHost());
-              relatedService.setServiceState(ServiceState.WARNING, relatedService.getWarningStateTrigger());
-=======
             if (relatedService.getServiceState() == WARNING) {
               logger.info("State reset to NORMAL for related service {} on host {}", relatedService.getServiceType(),
                       relatedService.getHost());
@@ -2146,7 +2021,6 @@
               logger.info("State reset to WARNING for related service {} on host {}", relatedService.getServiceType(),
                       relatedService.getHost());
               relatedService.setServiceState(WARNING, relatedService.getWarningStateTrigger());
->>>>>>> f9626ee3
             }
 
             updateServiceState(em, relatedService);
@@ -2158,17 +2032,10 @@
         else {
 
           // Set the current service to WARNING state
-<<<<<<< HEAD
-          if (currentService.getServiceState() == ServiceState.NORMAL) {
-            logger.info("State set to WARNING for current service {} on host {}", currentService.getServiceType(),
-                    currentService.getHost());
-            currentService.setServiceState(ServiceState.WARNING, jpaJob.getSignature());
-=======
           if (currentService.getServiceState() == NORMAL) {
             logger.info("State set to WARNING for current service {} on host {}", currentService.getServiceType(),
                     currentService.getHost());
             currentService.setServiceState(WARNING, jpaJob.getSignature());
->>>>>>> f9626ee3
             updateServiceState(em, currentService);
           }
 
@@ -2176,11 +2043,7 @@
           else if (getHistorySize(currentService) >= maxAttemptsBeforeErrorState) {
             logger.info("State set to ERROR for current service {} on host {}", currentService.getServiceType(),
                     currentService.getHost());
-<<<<<<< HEAD
-            currentService.setServiceState(ServiceState.ERROR, jpaJob.getSignature());
-=======
             currentService.setServiceState(ERROR, jpaJob.getSignature());
->>>>>>> f9626ee3
             updateServiceState(em, currentService);
           }
         }
@@ -2191,17 +2054,10 @@
       else if (jpaJob.getStatus() == Status.FINISHED) {
 
         // If the service was in warning state reset to normal state
-<<<<<<< HEAD
-        if (currentService.getServiceState() == ServiceState.WARNING) {
-          logger.info("State reset to NORMAL for current service {} on host {}", currentService.getServiceType(),
-                  currentService.getHost());
-          currentService.setServiceState(ServiceState.NORMAL);
-=======
         if (currentService.getServiceState() == WARNING) {
           logger.info("State reset to NORMAL for current service {} on host {}", currentService.getServiceType(),
                   currentService.getHost());
           currentService.setServiceState(NORMAL);
->>>>>>> f9626ee3
           updateServiceState(em, currentService);
         }
 
@@ -2212,11 +2068,7 @@
         for (ServiceRegistrationJpaImpl relatedService : relatedWarningServices) {
           logger.info("State set to ERROR for related service {} on host {}", currentService.getServiceType(),
                   currentService.getHost());
-<<<<<<< HEAD
-          relatedService.setServiceState(ServiceState.ERROR, jpaJob.getSignature());
-=======
           relatedService.setServiceState(ERROR, jpaJob.getSignature());
->>>>>>> f9626ee3
           updateServiceState(em, relatedService);
         }
 
@@ -2244,11 +2096,7 @@
         throw new NotFoundException("");
       logger.info("State reset to NORMAL for service {} on host {} through santize method", service.getServiceType(),
               service.getHost());
-<<<<<<< HEAD
-      service.setServiceState(ServiceState.NORMAL);
-=======
       service.setServiceState(NORMAL);
->>>>>>> f9626ee3
       updateServiceState(em, service);
     } finally {
       if (em != null)
@@ -2405,19 +2253,11 @@
     List<ServiceRegistration> filteredList = new ArrayList<ServiceRegistration>();
 
     for (ServiceRegistration service : serviceRegistrations) {
-<<<<<<< HEAD
 
       // We are only interested in specific types of services
       if (!jobType.equals(service.getServiceType()))
         continue;
 
-=======
-
-      // We are only interested in specific types of services
-      if (!jobType.equals(service.getServiceType()))
-        continue;
-
->>>>>>> f9626ee3
       // Determine the maximum load for this host
       Integer hostLoadMax = null;
       for (HostRegistration host : hostRegistrations) {
@@ -2435,11 +2275,7 @@
         logger.warn("Unable to determine current load for host {}", service.getHost());
 
       boolean canAcceptJobs = service.isOnline() && !service.isInMaintenanceMode()
-<<<<<<< HEAD
-              && service.getServiceState() != ServiceState.ERROR;
-=======
               && service.getServiceState() != ERROR;
->>>>>>> f9626ee3
       boolean hasCapacity = hostLoad == null || hostLoadMax == null || hostLoad < hostLoadMax;
 
       // Is this host suited for processing?
@@ -2481,11 +2317,7 @@
         continue;
 
       boolean canAcceptJobs = service.isOnline() && !service.isInMaintenanceMode()
-<<<<<<< HEAD
-              && service.getServiceState() != ServiceState.ERROR;
-=======
               && service.getServiceState() != ERROR;
->>>>>>> f9626ee3
 
       // Is this host suited for processing?
       if (canAcceptJobs) {
@@ -2551,12 +2383,8 @@
           // Skip jobs that we already know can't be dispatched
           String jobSiganture = new StringBuilder(jobType).append('@').append(job.getOperation()).toString();
           if (undispatchableJobTypes.contains(jobSiganture)) {
-<<<<<<< HEAD
-            logger.trace("Skipping dispatching of job {} with type '{}'", job.getId(), jobType);
-=======
             logger.trace("Skipping dispatching of jobs {} with type '{}' for this round of dispatching", job.getId(),
                     jobType);
->>>>>>> f9626ee3
             continue;
           }
 
@@ -2601,26 +2429,9 @@
             }
 
             if (parentJob == null || TYPE_WORKFLOW.equals(jobType)) {
-<<<<<<< HEAD
-              logger.trace("Using limited list of services for dispatching of {} to a service of type '{}'", job, jobType);
-              candidateServices = getServiceRegistrationsWithCapacity(jobType, services, hosts, hostLoads);
-            } else {
-              logger.trace("Using full list of services for dispatching of {} to a service of type '{}'", job, jobType);
-              candidateServices = getServiceRegistrationsByLoad(jobType, services, hosts, hostLoads);
-            }
-
-            // Try to dispatch the job
-            String hostAcceptingJob = dispatchJob(em, job, candidateServices);
-
-            if (hostAcceptingJob == null) {
-              undispatchableJobTypes.add(jobSiganture);
-              ServiceRegistryJpaImpl.logger.debug("Job {} could not be dispatched and is put back into queue",
-                      job.getId());
-=======
               logger.trace("Using limited list of services for dispatching of {} to a service of type '{}'", job,
                       jobType);
               candidateServices = getServiceRegistrationsWithCapacity(jobType, services, hosts, hostLoads);
->>>>>>> f9626ee3
             } else {
               logger.trace("Using full list of services for dispatching of {} to a service of type '{}'", job, jobType);
               candidateServices = getServiceRegistrationsByLoad(jobType, services, hosts, hostLoads);
@@ -2760,12 +2571,9 @@
 
     private Map<String, Integer> loadByHost = null;
 
-<<<<<<< HEAD
-=======
     /** Create a random number generator */
     private Random randomGenerator = new Random();
 
->>>>>>> f9626ee3
     /**
      * Creates a new comparator which is using the given map of host names and loads.
      * 
@@ -2784,16 +2592,10 @@
 
       // If host loads are equal prefer NORMAL service state
       if (compare == 0) {
-<<<<<<< HEAD
-        if (serviceA.getServiceState() == serviceB.getServiceState())
-          return compare;
-        else if (serviceA.getServiceState() == ServiceState.NORMAL)
-=======
         // If the service state is the same, randomly swap the order to achieve evenly distributed load
         if (serviceA.getServiceState() == serviceB.getServiceState())
           return randomGenerator.nextInt(2);
         else if (serviceA.getServiceState() == NORMAL)
->>>>>>> f9626ee3
           return 1;
         else
           return -1;
