<project xmlns="http://maven.apache.org/POM/4.0.0" xmlns:xsi="http://www.w3.org/2001/XMLSchema-instance"
  xsi:schemaLocation="http://maven.apache.org/POM/4.0.0 http://maven.apache.org/maven-v4_0_0.xsd">
  <modelVersion>4.0.0</modelVersion>
  <artifactId>matterhorn-index-service</artifactId>
  <packaging>bundle</packaging>
  <name>matterhorn-index-service</name>
  <parent>
    <groupId>org.opencastproject</groupId>
    <artifactId>base</artifactId>
    <version>2.1-SNAPSHOT</version>
    <relativePath>../../pom.xml</relativePath>
  </parent>
  <properties>
    <matterhorn.basedir>${project.basedir}/../..</matterhorn.basedir>
    <checkstyle.skip>false</checkstyle.skip>
  </properties>
  <dependencies>

    <!-- osgi support -->
    <dependency>
      <groupId>org.osgi</groupId>
      <artifactId>org.osgi.core</artifactId>
    </dependency>

    <dependency>
      <groupId>org.osgi</groupId>
      <artifactId>org.osgi.compendium</artifactId>
    </dependency>


    <!-- matterhorn -->
    <dependency>
      <groupId>org.opencastproject</groupId>
      <artifactId>matterhorn-authorization-manager</artifactId>
      <version>${project.version}</version>
      <scope>provided</scope>
    </dependency>

    <dependency>
      <groupId>org.opencastproject</groupId>
      <artifactId>matterhorn-capture-admin-service-api</artifactId>
      <version>${project.version}</version>
      <scope>provided</scope>
    </dependency>

    <dependency>
      <groupId>org.opencastproject</groupId>
      <artifactId>matterhorn-common</artifactId>
      <version>${project.version}</version>
      <scope>provided</scope>
    </dependency>

    <dependency>
      <groupId>org.opencastproject</groupId>
      <artifactId>matterhorn-comments</artifactId>
      <version>${project.version}</version>
      <scope>provided</scope>
    </dependency>

    <dependency>
      <groupId>org.opencastproject</groupId>
      <artifactId>matterhorn-participation-api</artifactId>
      <version>${project.version}</version>
      <scope>provided</scope>
    </dependency>

    <dependency>
      <groupId>org.opencastproject</groupId>
      <artifactId>matterhorn-search</artifactId>
      <version>${project.version}</version>
      <scope>provided</scope>
    </dependency>

    <dependency>
      <groupId>org.opencastproject</groupId>
      <artifactId>matterhorn-ingest-service-api</artifactId>
      <version>${project.version}</version>
      <scope>provided</scope>
    </dependency>

    <dependency>
      <groupId>org.opencastproject</groupId>
      <artifactId>matterhorn-userdirectory</artifactId>
      <version>${project.version}</version>
      <scope>provided</scope>
    </dependency>

    <dependency>
      <groupId>javax.xml.bind</groupId>
      <artifactId>jaxb-api</artifactId>
    </dependency>

    <!-- Logging -->
    <dependency>
      <groupId>log4j</groupId>
      <artifactId>log4j</artifactId>
      <scope>test</scope>
    </dependency>

    <!-- Testing -->
    <dependency>
      <groupId>junit</groupId>
      <artifactId>junit</artifactId>
      <scope>test</scope>
    </dependency>

    <dependency>
      <groupId>uk.co.datumedge</groupId>
      <artifactId>hamcrest-json</artifactId>
      <version>0.2</version>
      <scope>test</scope>
    </dependency>

    <dependency>
      <groupId>com.h2database</groupId>
      <artifactId>h2</artifactId>
      <scope>test</scope>
    </dependency>

    <dependency>
      <groupId>org.easymock</groupId>
      <artifactId>easymock</artifactId>
      <scope>test</scope>
    </dependency>
  </dependencies>

  <build>
    <plugins>
      <plugin>
        <groupId>org.apache.felix</groupId>
        <artifactId>maven-bundle-plugin</artifactId>
        <extensions>true</extensions>
        <configuration>
          <instructions>
            <Bundle-SymbolicName>${project.artifactId}</Bundle-SymbolicName>
<<<<<<< HEAD
=======
            <Build-Number>${buildNumber}</Build-Number>
            <Import-Package>
              org.opencastproject.message.broker.api.index;version=${project.version},
              *;resolution:=optional
            </Import-Package>
>>>>>>> 64d32be2
            <Export-Package>
              org.opencastproject.index.service.api,
              org.opencastproject.index.service.catalog.adapter,
              org.opencastproject.index.service.catalog.adapter.events,
              org.opencastproject.index.service.catalog.adapter.series,
              org.opencastproject.index.service.exception,
              org.opencastproject.index.service.impl,
              org.opencastproject.index.service.impl.index,
              org.opencastproject.index.service.impl.index.event,
              org.opencastproject.index.service.impl.index.group,
              org.opencastproject.index.service.impl.index.series,
              org.opencastproject.index.service.impl.index.theme,
              org.opencastproject.index.service.message,
              org.opencastproject.index.service.resources.list.api,
              org.opencastproject.index.service.resources.list.impl,
              org.opencastproject.index.service.resources.list.provider,
              org.opencastproject.index.service.resources.list.query,
              org.opencastproject.index.service.util
            </Export-Package>
            <Service-Component>
              OSGI-INF/catalog-ui-adapter-factory.xml,
              OSGI-INF/common-event-catalog-ui-adapter.xml,
              OSGI-INF/common-series-catalog-ui-adapter.xml,
              OSGI-INF/index_service.xml,
              OSGI-INF/list_providers_scanner.xml,
              OSGI-INF/list_providers_service.xml,
              OSGI-INF/list-providers/acl.xml,
              OSGI-INF/list-providers/agents.xml,
              OSGI-INF/list-providers/blacklists.xml,
              OSGI-INF/list-providers/comments.xml,
              OSGI-INF/list-providers/contributors.xml,
              OSGI-INF/list-providers/email.xml,
              OSGI-INF/list-providers/events.xml,
              OSGI-INF/list-providers/groups.xml,
              OSGI-INF/list-providers/jobs.xml,
              OSGI-INF/list-providers/participation.xml,
              OSGI-INF/list-providers/roles.xml,
              OSGI-INF/list-providers/series.xml,
              OSGI-INF/list-providers/services.xml,
              OSGI-INF/list-providers/themes.xml,
              OSGI-INF/list-providers/users.xml,
              OSGI-INF/list-providers/workflows.xml
            </Service-Component>
            <JPA-PersistenceUnits>
              org.opencastproject.index.service
            </JPA-PersistenceUnits>
          </instructions>
        </configuration>
      </plugin>
    </plugins>
  </build>
</project><|MERGE_RESOLUTION|>--- conflicted
+++ resolved
@@ -133,14 +133,11 @@
         <configuration>
           <instructions>
             <Bundle-SymbolicName>${project.artifactId}</Bundle-SymbolicName>
-<<<<<<< HEAD
-=======
             <Build-Number>${buildNumber}</Build-Number>
             <Import-Package>
               org.opencastproject.message.broker.api.index;version=${project.version},
               *;resolution:=optional
             </Import-Package>
->>>>>>> 64d32be2
             <Export-Package>
               org.opencastproject.index.service.api,
               org.opencastproject.index.service.catalog.adapter,
