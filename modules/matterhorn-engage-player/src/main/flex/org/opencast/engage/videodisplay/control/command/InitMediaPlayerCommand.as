--- conflicted
+++ resolved
@@ -86,10 +86,6 @@
 				model.coverURLSingle=event.coverURLOne;
 			}
 
-<<<<<<< HEAD
-			
-=======
->>>>>>> f9626ee3
 			// Single Video/Audio
 			if (event.mediaURLOne != '' && (event.mediaURLTwo == '' || event.mediaURLTwo == ' '))
 			{
