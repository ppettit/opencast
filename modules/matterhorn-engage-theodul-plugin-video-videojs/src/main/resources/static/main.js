/**
 * Copyright 2009-2011 The Regents of the University of California Licensed
 * under the Educational Community License, Version 2.0 (the "License"); you may
 * not use this file except in compliance with the License. You may obtain a
 * copy of the License at
 *
 * http://www.osedu.org/licenses/ECL-2.0
 *
 * Unless required by applicable law or agreed to in writing, software
 * distributed under the License is distributed on an "AS IS" BASIS, WITHOUT
 * WARRANTIES OR CONDITIONS OF ANY KIND, either express or implied. See the
 * License for the specific language governing permissions and limitations under
 * the License.
 */
/*jslint browser: true, nomen: true*/
/*global define*/
define(["require", "jquery", "underscore", "backbone", "basil", "engage/core"], function(require, $, _, Backbone, Basil, Engage) {
    "use strict";
    var PLUGIN_NAME = "Engage VideoJS Videodisplay";
    var PLUGIN_TYPE = "engage_video";
    var PLUGIN_VERSION = "1.0";
    var PLUGIN_TEMPLATE_DESKTOP = "templates/desktop.html";
    var PLUGIN_TEMPLATE_MOBILE = "templates/mobile.html";
    var PLUGIN_TEMPLATE_EMBED = "templates/embed.html";
    var PLUGIN_STYLES_DESKTOP = [
        "styles/desktop.css",
        "lib/videojs/video-js.css"
    ];
    var PLUGIN_STYLES_EMBED = [
        "styles/embed.css",
        "lib/videojs/video-js.css"
    ];
    var PLUGIN_STYLES_MOBILE = [
        "styles/mobile.css",
        "lib/videojs/video-js.css"
    ];

    var plugin;
    var events = {
        play: new Engage.Event("Video:play", "plays the video", "both"),
        pause: new Engage.Event("Video:pause", "pauses the video", "both"),
        ready: new Engage.Event("Video:ready", "all videos loaded successfully", "trigger"),
        ended: new Engage.Event("Video:ended", "end of the video", "trigger"),
        playerLoaded: new Engage.Event("Video:playerLoaded", "player loaded successfully", "trigger"),
        synchronizing: new Engage.Event("Video:synchronizing", "synchronizing videos with the master video", "trigger"),
        buffering: new Engage.Event("Video:buffering", "video is buffering", "trigger"),
        bufferedAndAutoplaying: new Engage.Event("Video:bufferedAndAutoplaying", "buffering successful, was playing, autoplaying now", "trigger"),
        customNotification: new Engage.Event("Notification:customNotification", "a custom message", "trigger"),
        customError: new Engage.Event("Notification:customError", "an error occured", "trigger"),
        bufferedButNotAutoplaying: new Engage.Event("Video:bufferedButNotAutoplaying", "buffering successful, was not playing, not autoplaying now", "trigger"),
        timeupdate: new Engage.Event("Video:timeupdate", "timeupdate happened", "trigger"),
        volumechange: new Engage.Event("Video:volumechange", "volume change happened", "trigger"),
        fullscreenChange: new Engage.Event("Video:fullscreenChange", "fullscreen change happened", "trigger"),
        usingFlash: new Engage.Event("Video:usingFlash", "flash is being used", "trigger"),
        numberOfVideodisplaysSet: new Engage.Event("Video:numberOfVideodisplaysSet", "the number of videodisplays has been set", "trigger"),
        aspectRatioSet: new Engage.Event("Video:aspectRatioSet", "the aspect ratio has been calculated", "trigger"),
        isAudioOnly: new Engage.Event("Video:isAudioOnly", "whether it's audio only or not", "trigger"),
        audioCodecNotSupported: new Engage.Event("Video:audioCodecNotSupported", "when the audio codec seems not to be supported by the browser", "trigger"),
        plugin_load_done: new Engage.Event("Core:plugin_load_done", "", "handler"),
        fullscreenEnable: new Engage.Event("Video:fullscreenEnable", "go to fullscreen", "handler"),
        fullscreenCancel: new Engage.Event("Video:fullscreenCancel", "cancel fullscreen", "handler"),
        volumeSet: new Engage.Event("Video:volumeSet", "set the volume", "handler"),
        volumeGet: new Engage.Event("Video:volumeGet", "get the volume", "handler"),
        sliderStop: new Engage.Event("Slider:stop", "slider stopped", "handler"),
        seek: new Engage.Event("Video:seek", "seek video to a given position in seconds", "handler"),
        playbackRateChanged: new Engage.Event("Video:playbackRateChanged", "The video playback rate changed", "handler"),
        mediaPackageModelError: new Engage.Event("MhConnection:mediaPackageModelError", "", "handler")
    };

    var isDesktopMode = false;
    var isEmbedMode = false;
    var isMobileMode = false;

    // desktop, embed and mobile logic
    switch (Engage.model.get("mode")) {
        case "mobile":
            plugin = {
                name: PLUGIN_NAME,
                type: PLUGIN_TYPE,
                version: PLUGIN_VERSION,
                styles: PLUGIN_STYLES_MOBILE,
                template: PLUGIN_TEMPLATE_MOBILE,
                events: events
            };
            isMobileMode = true;
            break;
        case "embed":
            plugin = {
                name: PLUGIN_NAME,
                type: PLUGIN_TYPE,
                version: PLUGIN_VERSION,
                styles: PLUGIN_STYLES_EMBED,
                template: PLUGIN_TEMPLATE_EMBED,
                events: events
            };
            isEmbedMode = true;
            break;
        case "desktop":
        default:
            plugin = {
                name: PLUGIN_NAME,
                type: PLUGIN_TYPE,
                version: PLUGIN_VERSION,
                styles: PLUGIN_STYLES_DESKTOP,
                template: PLUGIN_TEMPLATE_DESKTOP,
                events: events
            };
            isDesktopMode = true;
            break;
    }

    /* change these variables */
    var videoPath = "lib/videojs/video";
    var synchronizePath = "lib/synchronize";
    var mediaSourcesPath = "lib/videojs/videojs-media-sources";
    var hlsPath = "lib/videojs/videojs.hls.min";
    var dashPath = "lib/videojs/dash.min";
    var dashPluginPath = "lib/videojs/videojs-tech-dashjs"
    var videojs_swf_path = "lib/videojs/video-js.swf";
    var videoDisplaySizeFactor = 1.1;
    var videoDisplaySizeTimesCheck = 100; // the smaller the factor, the higher the times check!
    var checkVideoDisplaySizeTimeout = 1500;
    var audioLoadTimeoutCheckDelay = 5000;

    /* don't change these variables */
    var isAudioOnly = false;
    var isUsingFlash = false;
    var aspectRatio = "";
    var initCount = 5;
    var mediapackageError = false;
    var videoDisplayNamePrefix = "videojs_videodisplay_";
    var id_engage_video = "engage_video";
    var id_videojs_wrapper = "videojs_wrapper";
    var id_videoDisplayClass = "videoDisplay";
    var id_engageContent = "engage_content";
    var id_videojs_wrapperClass = "videojs_wrapper";
    var id_engage_video = "engage_video";
    var id_page_cover = "page-cover";
    var id_btn_fullscreenCancel = "btn_fullscreenCancel";
    var id_generated_videojs_flash_component = "videojs_videodisplay_0_flash_api";
    var id_btn_openInPlayer = "btn_openInPlayer";
    var id_btn_switchPlayer = "btn_switchPlayer";
    var id_btn_video1 = "btn-video1";
    var id_btn_video2 = "btn-video2";
    var id_switchPlayer_value = "switchPlayer-value";
    var id_audioDisplay = "audioDisplay";
    var class_vjs_switchPlayer = "vjs-switchPlayer";
    var class_btn_video = "btn-video";
    var class_vjs_menu_button = "vjs-menu-button";
    var class_vjs_switchPlayer_value = "vjs-switchPlayer-value";
    var class_vjs_menu = "vjs-menu";
    var class_vjs_menu_content = "vjs-menu-content";
    var class_vjs_menu_item = "vjs-menu-item";
    var class_vjsposter = "vjs-poster";
    var class_vjs_openInPlayer = "vjs-openInPlayer";
    var class_vjs_control = "vjs-control";
    var class_vjs_control_text = "vjs-control-text";
    var class_vjs_mute_control = "vjs-mute-control";
    var class_audio_wrapper = "audio_wrapper";
    var class_audioDisplay = "audioDisplay";
    var class_audioDisplayError = "audioDisplayError";
    var videosReady = false;
    var pressedPlayOnce = false;
    var mediapackageChange = "change:mediaPackage";
    var videoDataModelChange = "change:videoDataModel";
    var event_html5player_volumechange = "volumechange";
    var event_html5player_fullscreenchange = "fullscreenchange";
    var event_sjs_allPlayersReady = "sjs:allPlayersReady";
    var event_sjs_playerLoaded = "sjs:playerLoaded";
    var event_sjs_masterPlay = "sjs:masterPlay";
    var event_sjs_masterPause = "sjs:masterPause";
    var event_sjs_masterEnded = "sjs:masterEnded";
    var event_sjs_masterTimeupdate = "sjs:masterTimeupdate";
    var event_sjs_synchronizing = "sjs:synchronizing";
    var event_sjs_buffering = "sjs:buffering";
    var event_sjs_bufferedAndAutoplaying = "sjs:bufferedAndAutoplaying";
    var event_sjs_bufferedButNotAutoplaying = "sjs:bufferedButNotAutoplaying";
    var event_sjs_isUsingFlash = "sjs:isUsingFlash";
    var event_sjs_debug = "sjs:debug";
    var currentlySelectedVideodisplay = 0;
    var globalVideoSource = new Array();
    var videoResultions = new Array();
    var loadDash = false;
    var loadHls = false;
    var flavors = "";
    var mimetypes = "";
    var translations = new Array();
    var videoDataView = undefined;

    function detectLanguage() {
        return navigator.language || navigator.userLanguage || navigator.browserLanguage || navigator.systemLanguage || "en";
    }

    function initTranslate(language, funcSuccess, funcError) {
        var path = Engage.getPluginPath("EngagePluginVideoVideoJS").replace(/(\.\.\/)/g, "");
        var jsonstr = window.location.origin + "/engage/theodul/" + path; // this solution is really bad, fix it...

        if (language == "de") {
            Engage.log("Videodisplay: Chosing german translations");
            jsonstr += "language/de.json";
        } else { // No other languages supported, yet
            Engage.log("Videodisplay: Chosing english translations");
            jsonstr += "language/en.json";
        }
        $.ajax({
            url: jsonstr,
            dataType: "json",
            async: false,
            success: function(data) {
                if (data) {
                    data.value_locale = language;
                    translations = data;
                    if (funcSuccess) {
                        funcSuccess(translations);
                    }
                } else {
                    if (funcError) {
                        funcError();
                    }
                }
            },
            error: function(jqXHR, textStatus, errorThrown) {
                if (funcError) {
                    funcError();
                }
            }
        });
    }

    function translate(str, strIfNotFound) {
        return (translations[str] != undefined) ? translations[str] : strIfNotFound;
    }

    var basilOptions = {
        namespace: "mhStorage"
    };
    Basil = new window.Basil(basilOptions);

    function escapeRegExp(string) {
        return string.replace(/([.*+?^=!:${}()|\[\]\/\\])/g, "\\$1");
    }

    function replaceAll(string, find, replace) {
        return string.replace(new RegExp(escapeRegExp(find), "g"), replace);
    }

    function preferredFormat() {
        /*
	var pf = Basil.get("preferredFormat");
	if(pf == null) {
	    return null;
	}
        switch (pf) {
            case "hls":
                return "application/x-mpegURL";
            case "dash":
                return "application/dash+xml";
            case "rtmp":
                return "rtmp/mp4";
            case "mp4":
                return "video/mp4";
            case "webm":
                return "video/webm";
            case "audio":
                return "audio/";
            default:
                return null;
        }
	*/
        return null;
    }

    function acceptFormat(track) {
        if ((preferredFormat() == null) || (mimetypes.indexOf(preferredFormat()) == -1)) {
            return true; // preferred format is not available, accept all
        }
        return track.mimetype == preferredFormat();
    }

    function parseVideoResolution(resolution) {
        var res = resolution.match(/(\d+)x(\d+)/);
        res[1] = parseInt(res[1]);
        res[2] = parseInt(res[2]);
        return res;
    }

    var VideoDataView = Backbone.View.extend({
        el: $("#" + id_engage_video), // every view has an element associated with it
        initialize: function(videoDataModel, template, videojs_swf) {
            this.setElement($(plugin.container)); // every plugin view has it"s own container associated with it
            this.model = videoDataModel;
            this.template = template;
            this.videojs_swf = videojs_swf;
            // bind the render function always to the view
            _.bindAll(this, "render");
            // listen for changes of the model and bind the render function to this
            this.model.bind("change", this.render);
            this.render();
        },
        render: function() {
            prepareRenderingVideoDisplay(this);
        }
    });

    function prepareRenderingVideoDisplay(videoDataView) {
        if (loadHls) {
            require([relative_plugin_path + mediaSourcesPath], function(videojsmedia) {
                Engage.log("Video: Lib videojs media sources loaded");
                require([relative_plugin_path + hlsPath], function(videojshls) {
                    Engage.log("Video: Lib videojs HLS playback loaded");
                    renderVideoDisplay(videoDataView);
                });
            });
        } else {
            renderVideoDisplay(videoDataView);
        }
    }

    function renderVideoDisplay(videoDataView) {
        Engage.log("Rendering video displays");
        var src = (videoDataView.model.get("videoSources") && videoDataView.model.get("videoSources")["audio"]) ? videoDataView.model.get("videoSources")["audio"] : [];
        var tempVars = {
            ids: videoDataView.model.get("ids"),
            type: videoDataView.model.get("type"),
            sources: src,
            str_error_AudioCodecNotSupported: translate("error_AudioCodecNotSupported", "Error: The audio codec is not supported by this browser."),
            str_error_AudioElementNotSupported: translate("error_AudioElementNotSupported", "Error: Your browser does not support the audio element.")
        };
        if (isEmbedMode && !isAudioOnly) {
            tempVars.id = videoDataView.model.get("ids")[0];
        }
        // compile template and load into the html
        videoDataView.$el.html(_.template(videoDataView.template, tempVars));

        var i = 0;
        var videoDisplays = videoDataView.model.get("ids");
        var videoSources = videoDataView.model.get("videoSources");

        if (!mediapackageError) {
            // get aspect ratio
            Engage.log("Calculating Aspect ratio");
            aspectRatio = null;
            var as1 = 0;
            for (var flavor in videoResultions) {
                if ((aspectRatio == null) || (as1 < videoResultions[flavor])) {
                    as1 = videoResultions[flavor][1];
                    aspectRatio = videoResultions[flavor];
                }
            }
            for (var v in videoSources) {
                for (var j = 0; j < videoSources[v].length; ++j) {
                    var aspectRatio_tmp = videoSources[v][j].resolution;
                    var t_tmp = $.type(aspectRatio_tmp);
                    if ((t_tmp === "string") && (/\d+x\d+/.test(aspectRatio_tmp))) {
                        aspectRatio_tmp = aspectRatio_tmp.match(/(\d+)x(\d+)/);
                        if ((aspectRatio == null) || (as1 < parseInt(aspectRatio_tmp[1]))) {
                            as1 = parseInt(aspectRatio_tmp[1]);
                            aspectRatio = parseVideoResolution(videoSources[v][j].resolution);
                        }
                    }
                }
            }

            $(window).on("orientationchange", function(event) {
                Engage.log("Video: Device twisted");
                checkVideoDisplaySize();
                orderVideoDisplays(videoDisplays);
            });

            isAudioOnly = videoDataView.model.get("type") == "audio";
            Engage.trigger(plugin.events.isAudioOnly.getName(), isAudioOnly);

            if (isDesktopMode) {
                renderDesktop(videoDataView, videoSources, videoDisplays, aspectRatio);
            } else if (isEmbedMode && videoSources && videoDisplays && aspectRatio) {
                renderEmbed(videoDataView, videoSources, videoDisplays, aspectRatio);
            } else if (isMobileMode && videoSources && videoDisplays && aspectRatio) {
                renderMobile(videoDataView, videoSources, videoDisplays, aspectRatio);
            }
            if (videoDataView.model.get("type") != "audio") {
                checkVideoDisplaySize();
                window.setTimeout(checkVideoDisplaySize, checkVideoDisplaySizeTimeout);
            }
        }
    }

    function renderDesktop(videoDataView, videoSources, videoDisplays, aspectRatio) {
        var i = 0;
        for (var v in videoSources) {
            if ((videoSources[v].length > 0) && (videoDisplays.length > i)) {
                initVideojsVideo(videoDisplays[i], videoSources[v], videoDataView.videojs_swf);
                ++i;
            }
        }

        if ((aspectRatio != null) && (videoDisplays.length > 0)) {
            Engage.log("Video: Aspect ratio: " + aspectRatio[1] + "x" + aspectRatio[2] + " == " + ((aspectRatio[2] / aspectRatio[1]) * 100));
            Engage.trigger(plugin.events.aspectRatioSet.getName(), [aspectRatio[1], aspectRatio[2], (aspectRatio[2] / aspectRatio[1]) * 100]);
            $("." + id_videoDisplayClass).css("width", (((1 / videoDisplays.length) * 100) - 0.5) + "%");
            $("." + id_videoDisplayClass).each(function(index) {
                if ((index % 2) == 1) {
                    $(videoDataView).css("float", "right");
                }
            });
            for (var i = 0; i < videoDisplays.length; ++i) {
                $("#" + videoDisplays[i]).css("padding-top", (aspectRatio[2] / aspectRatio[1] * 100) + "%").addClass("auto-height");
            }
        } else {
            Engage.trigger(plugin.events.aspectRatioSet.getName(), -1, -1, -1);
        }

        // small hack for the posters: A poster is only being displayed when controls=true, so do it manually
        $("." + class_vjsposter).show();

        Engage.trigger(plugin.events.numberOfVideodisplaysSet.getName(), videoDisplays.length);

        if (videoDisplays.length > 0) {
            var nr = 0;
            for (var v in videoSources) {
                if (videoSources[v].length > 0) {
                    ++nr;
                }
            }

            // set first videoDisplay as master
            registerEvents(isAudioOnly ? id_audioDisplay : videoDisplays[0], videoDisplays.length);

            if (nr >= 2) {
                // throw some important synchronize.js-events for other plugins
                $(document).on(event_sjs_allPlayersReady, function(event) {
                    videosReady = true;
                    Engage.trigger(plugin.events.ready.getName());
                });
                $(document).on(event_sjs_playerLoaded, function(event) {
                    Engage.trigger(plugin.events.playerLoaded.getName());
                });
                $(document).on(event_sjs_masterPlay, function(event) {
                    Engage.trigger(plugin.events.play.getName(), true);
                    pressedPlayOnce = true;
                });
                $(document).on(event_sjs_masterPause, function(event) {
                    Engage.trigger(plugin.events.pause.getName(), true);
                });
                $(document).on(event_sjs_masterEnded, function(event) {
                    Engage.trigger(plugin.events.ended.getName(), true);
                });
                $(document).on(event_sjs_masterTimeupdate, function(event, time) {
                    Engage.trigger(plugin.events.timeupdate.getName(), time, true);
                });
                $(document).on(event_sjs_synchronizing, function(event) {
                    Engage.trigger(plugin.events.synchronizing.getName());
                });
                $(document).on(event_sjs_buffering, function(event) {
                    Engage.trigger(plugin.events.buffering.getName());
                });
                $(document).on(event_sjs_bufferedAndAutoplaying, function(event) {
                    Engage.trigger(plugin.events.bufferedAndAutoplaying.getName());
                });
                $(document).on(event_sjs_bufferedButNotAutoplaying, function(event) {
                    Engage.trigger(plugin.events.bufferedButNotAutoplaying.getName());
                });

                var i = 0;
                for (var vd in videoDisplays) {
                    if (i > 0) {
                        // sync every other videodisplay with the master
                        $.synchronizeVideos(0, videoDisplays[0], videoDisplays[vd]);
                        Engage.log("Video: Videodisplay " + vd + " is now being synchronized with the master videodisplay");
                    }
                    ++i;
                }
                if (isUsingFlash) {
                    $(document).trigger(event_sjs_isUsingFlash, []);
                    $(document).trigger(event_sjs_debug, Engage.model.get("isDebug"));
                }
            } else {
                videosReady = true;
                if (!isAudioOnly) {
                    Engage.trigger(plugin.events.ready.getName());
                }
            }

            if (videoDataView.model.get("type") != "audio") {
                $(window).resize(function() {
                    checkVideoDisplaySize();
                });
            }
        }
    }

    function renderEmbed(videoDataView, videoSources, videoDisplays, aspectRatio) {
        var nrOfVideoSources = 0;
        var init = false;
        for (var v in videoSources) {
            if (videoSources[v].length > 0) {
                if (!init) { // just init the first video
                    init = true;
                    initVideojsVideo(videoDisplays[i], videoSources[v], videoDataView.videojs_swf);
                }
                globalVideoSource.push({
                    id: videoDisplays[i],
                    src: videoSources[v]
                });
            }
        }

        if ((videoDisplays.length > 1) && (globalVideoSource.length > 1)) {
            $("." + class_vjs_mute_control).after("<div id=\"" + id_btn_switchPlayer + "\" class=\"" + class_vjs_switchPlayer + " " + class_vjs_control + " " + class_vjs_menu_button + "\" role=\"button\" aria-live=\"polite\" tabindex=\"0\"></div>");
            $("#" + id_btn_switchPlayer).append(
                "<div class=\"vjs-control-content\">" +
                "<span class=\"" + class_vjs_control_text + "\">" + translate("switchPlayer", "Switch player") + "</span>" +
                "</div>" +
                "<div id=\"" + id_switchPlayer_value + "\" class=\"" + class_vjs_switchPlayer_value + "\">" +
                "Vid. 1" +
                "</div>" +
                "<div class=\"" + class_vjs_menu + "\">" +
                "<ul class=\"" + class_vjs_menu_content + "\">" +
                "<li id=\"" + id_btn_video1 + "\" aria-selected=\"true\" tabindex=\"0\" aria-live=\"polite\" role=\"button\" class=\"" + class_vjs_menu_item + " " + class_btn_video + "\">" + translate("video", "Video") + " 1</li>" +
                "<li id=\"" + id_btn_video2 + "\" aria-selected=\"false\" tabindex=\"0\" aria-live=\"polite\" role=\"button\" class=\"" + class_vjs_menu_item + " " + class_btn_video + "\">" + translate("video", "Video") + " 2</li>" +
                "</ul>" +
                "</div>"
            );
            $("#" + id_btn_video1).click(function(e) {
                $("#" + id_switchPlayer_value).html(translate("video_short", "Vid.") + " 1");
                if (!currentlySelectedVideodisplay == 0) {
                    currentlySelectedVideodisplay = 0;
                    videojs(globalVideoSource[0].id).src(globalVideoSource[0].src);
                }
            });
            $("#" + id_btn_video2).click(function(e) {
                $("#" + id_switchPlayer_value).html(translate("video_short", "Vid.") + " 2");
                if (!currentlySelectedVideodisplay == 1) {
                    currentlySelectedVideodisplay = 1;
                    videojs(globalVideoSource[1].id).src(globalVideoSource[1].src);
                }
            });
        }
        $("." + class_vjs_mute_control).after("<div id=\"" + id_btn_openInPlayer + "\" class=\"" + class_vjs_openInPlayer + " " + class_vjs_control + "\" role=\"button\" aria-live=\"polite\" tabindex=\"0\"><div><span class=\"" + class_vjs_control_text + "\">" + translate("openInPlayer", "Open in player") + "</span></div></div>");
        $("." + class_audio_wrapper).append("<a id=\"" + id_btn_openInPlayer + "\" href=\"#\">" + translate("openInPlayer", "Open in player") + "</a>");

        $("#" + id_btn_openInPlayer).click(function(e) {
            e.preventDefault();
            var str = window.location.href;
            if (str.indexOf("mode=embed") == -1) {
                str += "&mode=embed";
            } else {
                str = replaceAll(str, "mode=embed", "mode=desktop");
            }
            Engage.trigger(plugin.events.pause.getName(), false);
            window.open(str, "_blank");
        });

        if ((aspectRatio != null) && (videoDisplays.length > 0)) {
            aspectRatio[1] = parseInt(aspectRatio[1]);
            aspectRatio[2] = parseInt(aspectRatio[2]);
            Engage.log("Video: Aspect ratio: " + aspectRatio[1] + "x" + aspectRatio[2] + " == " + ((aspectRatio[2] / aspectRatio[1]) * 100));
            Engage.trigger(plugin.events.aspectRatioSet.getName(), aspectRatio[1], aspectRatio[2], (aspectRatio[2] / aspectRatio[1]) * 100);
            $("." + id_videoDisplayClass).css("width", "100%");
            for (var i = 0; i < videoDisplays.length; ++i) {
                $("#" + videoDisplays[i]).css("padding-top", (aspectRatio[2] / aspectRatio[1] * 100) + "%").addClass("auto-height");
            }
        } else {
            Engage.trigger(plugin.events.aspectRatioSet.getName(), -1, -1, -1);
        }

        // small hack for the posters: A poster is only being displayed when controls=true, so do it manually
        $("." + class_vjsposter).show();
        Engage.trigger(plugin.events.numberOfVideodisplaysSet.getName(), videoDisplays.length);

        if (videoDisplays.length > 0) {
            // set first videoDisplay as master
            registerEvents(isAudioOnly ? id_audioDisplay : videoDisplays[0], 1);

            videosReady = true;
            Engage.trigger(plugin.events.ready.getName());

            if (videoDataView.model.get("type") != "audio") {
                $(window).resize(function() {
                    checkVideoDisplaySize();
                });
            }
        }
    }

    function renderMobile(videoDataView, videoSources, videoDisplays, aspectRatio) {
        console.group("Mobile Mode");

        checkVideoDisplaySize();
        initMobileEvents();

        var i = 0;
        for (var v in videoSources) {
            if (videoSources[v].length > 0) {
                Engage.log("Init Video Display: " + v);
                initVideojsVideo(videoDisplays[i], videoSources[v], videoDataView.videojs_swf);
                ++i;
            }
        }

        Engage.trigger(plugin.events.numberOfVideodisplaysSet.getName(), videoDisplays.length);

        if ((aspectRatio != null) && (videoDisplays.length > 0)) {
            Engage.log("Video: Aspect ratio: " + aspectRatio[1] + "x" + aspectRatio[2] + " == " + ((aspectRatio[2] / aspectRatio[1]) * 100));
            Engage.trigger(plugin.events.aspectRatioSet.getName(), aspectRatio[1], aspectRatio[2], (aspectRatio[2] / aspectRatio[1]) * 100);
        } else {
            Engage.trigger(plugin.events.aspectRatioSet.getName(), -1, -1, -1);
        }

        // Show poster
        $("." + class_vjsposter).show();

        if (videoDisplays.length > 0) {
            var nr = 0;
            for (var v in videoSources) {
                if (videoSources[v].length > 0) {
                    ++nr;
                }
            }

            // first as masterdisplay
            registerEvents(isAudioOnly ? id_audioDisplay : videoDisplays[0], videoDisplays.length);

            if (nr >= 2) {
                // throw some important synchronize.js-events for other plugins
                $(document).on(event_sjs_allPlayersReady, function(event) {
                    videosReady = true;
                    Engage.trigger(plugin.events.ready.getName());
                });
                $(document).on(event_sjs_playerLoaded, function(event) {
                    Engage.trigger(plugin.events.playerLoaded.getName());
                });
                $(document).on(event_sjs_masterPlay, function(event) {
                    Engage.trigger(plugin.events.play.getName(), true);
                    pressedPlayOnce = true;
                });
                $(document).on(event_sjs_masterPause, function(event) {
                    Engage.trigger(plugin.events.pause.getName(), true);
                });
                $(document).on(event_sjs_masterEnded, function(event) {
                    Engage.trigger(plugin.events.ended.getName(), true);
                });
                $(document).on(event_sjs_masterTimeupdate, function(event, time) {
                    Engage.trigger(plugin.events.timeupdate.getName(), time, true);
                });
                $(document).on(event_sjs_synchronizing, function(event) {
                    Engage.trigger(plugin.events.synchronizing.getName());
                });
                $(document).on(event_sjs_buffering, function(event) {
                    Engage.trigger(plugin.events.buffering.getName());
                });
                $(document).on(event_sjs_bufferedAndAutoplaying, function(event) {
                    Engage.trigger(plugin.events.bufferedAndAutoplaying.getName());
                });
                $(document).on(event_sjs_bufferedButNotAutoplaying, function(event) {
                    Engage.trigger(plugin.events.bufferedButNotAutoplaying.getName());
                });
                var i = 0;
                for (var vd in videoDisplays) {
                    if (i > 0) {
                        // sync every other videodisplay with the master
                        $.synchronizeVideos(0, videoDisplays[0], videoDisplays[vd]);
                        Engage.log("Video: Videodisplay " + vd + " is now being synchronized with the master videodisplay");
                    }
                    ++i;
                }
                if (isUsingFlash) {
                    $(document).trigger(event_sjs_isUsingFlash, []);
                    $(document).trigger(event_sjs_debug, Engage.model.get("isDebug"));
                }
            } else {
                videosReady = true;
                if (!isAudioOnly) {
                    Engage.trigger(plugin.events.ready.getName());
                }
            }
        }
        // Set Displays to correct size
        orderVideoDisplays(videoDisplays);
        checkVideoDisplaySize();
        console.groupEnd();
    }

    function initMobileEvents() {
        events.tapHold = new Engage.Event("Video:tapHold", "videoDisplay tapped", "both");
        events.resize = new Engage.Event("Video:resize", "videoDisplay is resized", "both");
        events.swipeLeft = new Engage.Event("Video:swipeLeft", "videoDisplay swiped", "both");
        events.deactivate = new Engage.Event("Video:deactivate", "videoDisplay deactivated", "both");
        events.activate = new Engage.Event("Video:activate", "videoDisplay activated", "both");
        events.resize = new Engage.Event("Video:resize", "videoDisplay resized", "both");

        Engage.on(plugin.events.deactivate.getName(), function(id) {
            Engage.log("Video: Deactivate: " + id);
        });

        $(".video-js").on('taphold', function(event) {
            Engage.log("Video: " + event);
            Engage.trigger(plugin.events.tapHold.getName(), event.currentTarget.id);
        });

        $(".video-js").on('swipeleft', function(event) {
            Engage.log("Video: " + event);
            Engage.trigger(plugin.events.swipeLeft.getName(), event.currentTarget.id);
        });
    }
    var VideoDataModel = Backbone.Model.extend({
        initialize: function(ids, videoSources, duration) {
            Engage.log("Video: Init VideoDataModel");
            Engage.log(Engage.model.get("orientation"));

            this.attributes.ids = ids;
            this.attributes.type = videoSources.audio ? "audio" : "video";
            this.attributes.videoSources = videoSources;
            this.attributes.duration = duration;
        },
        defaults: {
            "ids": [],
            "type": "video",
            "videoSources": [],
            "isPlaying": false,
            "currentTime": -1,
            "duration": -1
        }
    });

    function initVideojsVideo(id, videoSource, videojs_swf) {
        Engage.log("Video: Initializing video.js-display '" + id + "'");

        if (id) {
            if (videoSource) {

                if (!isAudioOnly) {
                    var videoOptions = {
                        "controls": false,
                        "autoplay": false,
                        "preload": "auto",
                        "poster": videoSource.poster ? videoSource.poster : "",
                        "loop": false,
                        "width": "100%",
                        "height": "100%"
                    };
                    if (isEmbedMode) {
                        videoOptions.controls = true;
                    }

                    // init video.js
                    videojs(id, videoOptions, function() {
                        var theodulVideodisplay = this;
                        // set sources
                        theodulVideodisplay.src(videoSource);
                    });
                    // URL to the flash swf
                    if (videojs_swf) {
                        Engage.log("Video: Loaded flash component");
                        videojs.options.flash.swf = videojs_swf;
                    } else {
                        Engage.log("Video: No flash component loaded");
                    }
                    isUsingFlash = $("#" + id_generated_videojs_flash_component).length > 0;
                    Engage.trigger(plugin.events.usingFlash.getName(), isUsingFlash);
                }
            } else {
                Engage.log("Video: Error: No video source available");
                $("#" + id_videojs_wrapper).html("No video sources available.");
            }
        } else {
            Engage.log("Video: Error: No ID available");
            $("#" + id_videojs_wrapper).html("No video available.");
        }
    }

    function orderVideoDisplays(videoDisplays) {
        // max size of display
        // minus footer and header

        var maxHeight = window.screen.height - 120;
        var maxWidth = window.screen.width;

        Engage.log("$(window).height():" + $(window).height());
        Engage.log("$(window).width():" + $(window).width());

        Engage.log("window.screen.height:" + window.screen.height);
        Engage.log("window.screen.width:" + window.screen.width);
        Engage.log("window.innerHeight:" + window.innerHeight);
        Engage.log("window.innerWidth:" + window.innerWidth);


        var videoWidth = 0;
        var videoHeight = 0;

        var ratio = 0;
        console.group("Video: orderVideoDisplays()");
        Engage.log("Size of Displayarea (w/h): " + maxWidth + "/" + maxHeight);

        if ((aspectRatio != null) && (videoDisplays.length > 0)) {
            aspectRatio[1] = parseInt(aspectRatio[1]);
            aspectRatio[2] = parseInt(aspectRatio[2]);

            videoWidth = aspectRatio[1];
            videoHeight = aspectRatio[2];

            ratio = (aspectRatio[2] / aspectRatio[1])
            Engage.log("Calculated Ratio: " + ratio);

            Engage.trigger(plugin.events.aspectRatioSet.getName(), aspectRatio[1], aspectRatio[2], (aspectRatio[2] / aspectRatio[1]) * 100);
        } else {
            Engage.trigger(plugin.events.aspectRatioSet.getName(), -1, -1, -1);
        }

        Engage.log("Videosize (w/h): " + videoWidth + "/" + videoHeight);

        if (Engage.model.get("orientation") == "landscape") {
            $('#videojs_wrapper').height(maxHeight - 120);
        } else{
            $('#videojs_wrapper').height(maxHeight - 120);
        }
        

        if (Engage.model.get("orientation") == "portrait") {
            if (videoDisplays.length > 1) {
                $('.mobileVideoBox').height((((1 / videoDisplays.length) * 100) - 0.5) + "%");
            } else {
                $('.mobileVideoBox').height(videoHeight);
            }
        };
        // Set to init size
        //$('.mobileVideoBox').width(videoWidth);
        //$('.mobileVideoBox').height(videoHeight);


        Engage.log("Set Videobox to (w/h): " + $('.mobileVideoBox').width() + "/" + $('.mobileVideoBox').height());

        /*if (videoWidth > maxWidth) {
            console.log("Nicht breit genug:");
            $('.mobileVideoBox').width(maxWidth * 0.8);
            $('.mobileVideoBox').height((maxWidth * 0.8) * ratio);
            console.log("Set Videobox to (w/h): " + $('.mobileVideoBox').width() + "/" + $('.mobileVideoBox').height());
        }*/
        /*
        if (videoHeight > maxHeight) {
            console.log("Video Höhe zu groß");
            var calcHeight = $('.mobileVideoBox').height((maxHeight * 0.8) * ratio).height();
            $('.mobileVideoBox').width((maxHeight * 0.8) / ratio);
            console.log("Set Videobox to (w/h): " + $('.mobileVideoBox').width() + "/" + $('.mobileVideoBox').height());
        }*/
        console.groupEnd();
    }

    function checkVideoDisplaySize() {
        // make sure the video height is not greater than the window height
        if (Engage.model.get("mode") == "mobile") {
<<<<<<< HEAD
=======
            var headerHeight = $('#mobile-header').height();
            var footerHeight = $('#mobile-footer').height();

            var total = headerHeight + footerHeight;
            if (Engage.model.get("orientation") == "portrait") {
                $("#" + id_engageContent).css("height", ($(window).height() - total) * 0.9);
                $("#" + id_engageContent).css("width", $(window).width() * 0.9);
            } else if (Engage.model.get("orientation") == "landscape") {
                $("#" + id_engageContent).css("height", ($(window).height() - total) * 0.9);
                $("#" + id_engageContent).css("width", $(window).width() * 0.9);
            };
>>>>>>> 6061929b

        } else {
            $("#" + id_engageContent).css("max-width", "");
            for (var i = 0; i < videoDisplaySizeTimesCheck; ++i) {
                if ($(window).height() < ($("." + id_videojs_wrapperClass).position().top + $("." + id_videojs_wrapperClass).height())) {
                    $("#" + id_engageContent).css("max-width", $("#" + id_engageContent).width() / videoDisplaySizeFactor);
                } else {
                    break;
                }
            }
        }
    }

    function registerEvents(videoDisplay) {
        var theodulVideodisplay = videojs(videoDisplay);

        $(window).resize(function() {
            checkVideoDisplaySize();
        });

        Engage.on(plugin.events.play.getName(), function() {
            if (videosReady) {
                theodulVideodisplay.play();
            }
        });
        Engage.on(plugin.events.pause.getName(), function() {
            theodulVideodisplay.pause();
        });
    }

    /**
     * Returns the formatted seconds
     *
     * @param seconds seconds to format
     * @return formatted seconds
     */
    function formatSeconds(seconds) {
        if (!seconds) {
            seconds = 0;
        }
        seconds = (seconds < 0) ? 0 : seconds;
        var result = "";
        if (parseInt(seconds / 3600) < 10) {
            result += "0";
        }
        result += parseInt(seconds / 3600);
        result += ":";
        if ((parseInt(seconds / 60) - parseInt(seconds / 3600) * 60) < 10) {
            result += "0";
        }
        result += parseInt(seconds / 60) - parseInt(seconds / 3600) * 60;
        result += ":";
        if (seconds % 60 < 10) {
            result += "0";
        }
        result += seconds % 60;
        if (result.indexOf(".") != -1) {
            result = result.substring(0, result.lastIndexOf(".")); // get rid of the .ms
        }
        return result;
    }

    function registerEvents(videoDisplay, numberOfVideodisplays) {

        if (isAudioOnly) {
            var audioPlayer_id = $("#" + videoDisplay);
            var audioPlayer = audioPlayer_id[0];
            var audioLoadTimeout = window.setTimeout(function() {
                Engage.trigger(plugin.events.audioCodecNotSupported.getName());
                $("." + class_audioDisplay).hide();
                $("." + class_audioDisplayError).show();
            }, audioLoadTimeoutCheckDelay);
            audioPlayer_id.on("canplay", function() {
                Engage.trigger(plugin.events.ready.getName());
                window.clearTimeout(audioLoadTimeout);
            });
            audioPlayer_id.on("play", function() {
                Engage.trigger(plugin.events.play.getName(), true);
                pressedPlayOnce = true;
            });
            audioPlayer_id.on("pause", function() {
                Engage.trigger(plugin.events.pause.getName(), true);
            });
            audioPlayer_id.on("ended", function() {
                Engage.trigger(plugin.events.ended.getName(), true);
            });
            audioPlayer_id.on("timeupdate", function() {
                Engage.trigger(plugin.events.timeupdate.getName(), audioPlayer.currentTime, true);
            });
            audioPlayer_id.on(event_html5player_volumechange, function() {
                Engage.trigger(plugin.events.volumechange.getName(), audioPlayer.volume * 100);
            });
            Engage.on(plugin.events.play.getName(), function(triggeredByMaster) {
                if (!triggeredByMaster && videosReady) {
                    audioPlayer.play();
                    pressedPlayOnce = true;
                }
            });
            Engage.on(plugin.events.pause.getName(), function(triggeredByMaster) {
                if (!triggeredByMaster && pressedPlayOnce) {
                    audioPlayer.pause();
                }
            });
            Engage.on(plugin.events.volumeSet.getName(), function(percentAsDecimal) {
                Engage.log("Video: Volume set to " + percentAsDecimal);
                if ((percentAsDecimal / 100) > 0.09) {
                    audioPlayer.volume = percentAsDecimal / 100;
                } else {
                    audioPlayer.volume = percentAsDecimal;
                }
            });
            Engage.on(plugin.events.volumeGet.getName(), function(callback) {
                callback(audioPlayer.volume);
            });
            Engage.on(plugin.events.seek.getName(), function(time) {
                Engage.log("Video: Seek to " + time);
                if (videosReady && pressedPlayOnce) {
                    var duration = parseInt(Engage.model.get("videoDataModel").get("duration")) / 1000;
                    if (duration && (time < duration)) {
                        audioPlayer.currentTime = time;
                    } else {
                        Engage.trigger(plugin.events.customError.getName(), translate("givenTime", "The given time") + " (" + formatSeconds(time) + ") " + translate("hasToBeSmallerThanDuration", "has to be smaller than the duration") + " (" + formatSeconds(duration) + ").");
                        Engage.trigger(plugin.events.timeupdate.getName(), audioPlayer.currentTime);
                    }
                } else {
                    if (!videosReady) {
                        Engage.trigger(plugin.events.customNotification.getName(), translate("msg_waitToSetTime", "Please wait until the video has been loaded to set a time."));
                    } else { // pressedPlayOnce
                        Engage.trigger(plugin.events.customNotification.getName(), translate("msg_startPlayingToSetTime", "Please start playing the video once to set a time."));
                    }
                    Engage.trigger(plugin.events.timeupdate.getName(), 0);
                }
            });
            Engage.on(plugin.events.sliderStop.getName(), function(time) {
                Engage.log("Video: Slider stopped at " + time);
                if (videosReady && pressedPlayOnce) {
                    var duration = parseInt(Engage.model.get("videoDataModel").get("duration"));
                    var normTime = (time / 1000) * (duration / 1000);
                    audioPlayer.currentTime = normTime;
                } else {
                    if (!videosReady) {
                        Engage.trigger(plugin.events.customNotification.getName(), translate("msg_waitToSeek", "Please wait until the video has been loaded to seek."));
                    } else { // pressedPlayOnce
                        Engage.trigger(plugin.events.customNotification.getName(), translate("msg_startPlayingToSeek", "Please start playing the video once to seek."));
                    }
                    Engage.trigger(plugin.events.timeupdate.getName(), 0);
                }
            });
            Engage.on(plugin.events.ended.getName(), function(time) {
                if (videosReady) {
                    Engage.log("Video: Ended at " + time);
                    audioPlayer.pause();
                    Engage.trigger(plugin.events.pause.getName());
                    audioPlayer.currentTime = audioPlayer.duration;
                }
            });
        } else {
            var theodulVideodisplayMaster = videojs(videoDisplay);

            if (numberOfVideodisplays == 1) {
                theodulVideodisplayMaster.on("play", function() {
                    Engage.trigger(plugin.events.play.getName(), true);
                    pressedPlayOnce = true;
                });
                theodulVideodisplayMaster.on("pause", function() {
                    Engage.trigger(plugin.events.pause.getName(), true);
                });
                theodulVideodisplayMaster.on("ended", function() {
                    Engage.trigger(plugin.events.ended.getName(), true);
                });
                theodulVideodisplayMaster.on("timeupdate", function() {
                    Engage.trigger(plugin.events.timeupdate.getName(), theodulVideodisplayMaster.currentTime(), true);
                });
            }
            $("#" + id_btn_fullscreenCancel).click(function(e) {
                e.preventDefault();
                Engage.trigger(plugin.events.fullscreenCancel.getName());
            });
            Engage.on(plugin.events.fullscreenEnable.getName(), function() {
                $("#" + videoDisplay).removeClass("vjs-controls-disabled").addClass("vjs-controls-enabled");
                if (numberOfVideodisplays == 1) {
                    theodulVideodisplayMaster.requestFullscreen();
                } else {
                    $(window).scrollTop(0);
                    $("body").css("overflow", "hidden");
                    $(window).scroll(function() {
                        $(this).scrollTop(0);
                    });
                    $("#" + id_engage_video).css("z-index", 995).css("position", "relative");
                    $("#" + id_page_cover).css("opacity", 0.9).fadeIn(300, function() {});
                }
            });
            Engage.on(plugin.events.fullscreenCancel.getName(), function() {
                $("#" + videoDisplay).removeClass("vjs-controls-enabled").addClass("vjs-controls-disabled");
                if (numberOfVideodisplays > 1) {
                    $("body").css("overflow", "auto");
                    $(window).unbind("scroll");
                    $("#" + id_page_cover).css("opacity", 0.9).fadeOut(300, function() {
                        $("#" + id_engage_video).css("z-index", 0).css("position", "");
                    });
                }
            });
            Engage.on(plugin.events.playbackRateChanged.getName(), function(rate) {
                if (pressedPlayOnce) {
                    Engage.log("Video: Playback rate changed to rate " + rate);
                    theodulVideodisplayMaster.playbackRate(rate);
                }
            });
            Engage.on(plugin.events.play.getName(), function(triggeredByMaster) {
                if (!triggeredByMaster && videosReady) {
                    theodulVideodisplayMaster.play();
                    pressedPlayOnce = true;
                }
            });
            Engage.on(plugin.events.pause.getName(), function(triggeredByMaster) {
                if (!triggeredByMaster && pressedPlayOnce) {
                    theodulVideodisplayMaster.pause();
                }
            });
            Engage.on(plugin.events.volumeSet.getName(), function(percentAsDecimal) {
                Engage.log("Video: Volume changed to " + percentAsDecimal);
                theodulVideodisplayMaster.volume(percentAsDecimal);
            });
            Engage.on(plugin.events.volumeGet.getName(), function(callback) {
                callback(theodulVideodisplayMaster.volume());
            });
            Engage.on(plugin.events.seek.getName(), function(time) {
                Engage.log("Video: Seek to " + time);
                if (videosReady && pressedPlayOnce) {
                    var duration = parseInt(Engage.model.get("videoDataModel").get("duration")) / 1000;
                    if (duration && (time < duration)) {
                        theodulVideodisplayMaster.currentTime(time);
                    } else {
                        Engage.trigger(plugin.events.customError.getName(), translate("givenTime", "The given time") + " (" + formatSeconds(time) + ") " + translate("hasToBeSmallerThanDuration", "has to be smaller than the duration") + " (" + formatSeconds(duration) + ").");
                        Engage.trigger(plugin.events.timeupdate.getName(), theodulVideodisplayMaster.currentTime());
                    }
                } else {
                    if (!videosReady) {
                        Engage.trigger(plugin.events.customNotification.getName(), translate("msg_waitToSetTime", "Please wait until the video has been loaded to set a time."));
                    } else { // pressedPlayOnce
                        Engage.trigger(plugin.events.customNotification.getName(), translate("msg_startPlayingToSetTime", "Please start playing the video once to set a time."));
                    }
                    Engage.trigger(plugin.events.timeupdate.getName(), 0);
                }
            });
            Engage.on(plugin.events.sliderStop.getName(), function(time) {
                if (videosReady && pressedPlayOnce) {
                    var duration = parseInt(Engage.model.get("videoDataModel").get("duration"));
                    var normTime = (time / 1000) * (duration / 1000);
                    theodulVideodisplayMaster.currentTime(normTime);
                } else {
                    if (!videosReady) {
                        Engage.trigger(plugin.events.customNotification.getName(), translate("msg_waitToSeek", "Please wait until the video has been loaded to seek."));
                    } else { // pressedPlayOnce
                        Engage.trigger(plugin.events.customNotification.getName(), translate("msg_startPlayingToSeek", "Please start playing the video once to seek."));
                    }
                    Engage.trigger(plugin.events.timeupdate.getName(), 0);
                }
            });
            Engage.on(plugin.events.ended.getName(), function(time) {
                if (videosReady) {
                    Engage.log("Video: Video ended and ready");
                    theodulVideodisplayMaster.pause();
                    Engage.trigger(plugin.events.pause.getName());
                    theodulVideodisplayMaster.currentTime(0);
                    //theodulVideodisplayMaster.currentTime(theodulVideodisplayMaster.duration());
                    //Engage.trigger(plugin.events.seek.getName(), 0);
                }
            });
            theodulVideodisplayMaster.on(event_html5player_volumechange, function() {
                Engage.trigger(plugin.events.volumechange.getName(), theodulVideodisplayMaster.volume());
            });
            theodulVideodisplayMaster.on(event_html5player_fullscreenchange, function() {
                Engage.trigger(plugin.events.fullscreenChange.getName());
            });
        }
    }

    function extractFlavorMainType(flavor) {
        var types = flavor.split("/");
        if (types.length > 0) {
            return types[0];
        }
        return "presenter" //fallback value, should never be returned, but does no harm 
    }

    function setupStreams(tracks, attachments) {
        Engage.log("setting up streams");
        var mediaInfo = {};
        mediaInfo.tracks = tracks;
        mediaInfo.attachments = attachments;

        if (mediaInfo.tracks && (mediaInfo.tracks.length > 0)) {

            for (i = 0; i < mediaInfo.tracks.length; i++) {
                if (flavors.indexOf(mediaInfo.tracks[i].type) < 0) {
                    flavors += mediaInfo.tracks[i].type + ",";
                }

                //rtmp is treated different for video.js. Mimetype and 
                //url have to be changed                      
                if (mediaInfo.tracks[i].mimetype == "video/mp4" &&
                    (mediaInfo.tracks[i].url.indexOf("rtmp://") > -1 ||
                        mediaInfo.tracks[i].url.indexOf("RTMP://") > -1)) {
                    mediaInfo.tracks[i].mimetype = "rtmp/mp4";
                    mediaInfo.tracks[i].url = replaceAll(mediaInfo.tracks[i].url, "mp4:", "&mp4:");
                }

                //Adaptive streaming manifests don't have a resolution. Extract these from regular videos.
                if (mediaInfo.tracks[i].mimetype.match(/video/g) && mediaInfo.tracks[i] &&
                    mediaInfo.tracks[i].video && mediaInfo.tracks[i].video.resolution &&
                    videoResultions[extractFlavorMainType(mediaInfo.tracks[i].type)] == null) {
                    videoResultions[extractFlavorMainType(mediaInfo.tracks[i].type)] = parseVideoResolution(mediaInfo.tracks[i].video.resolution);
                }

                if (mimetypes.indexOf(mediaInfo.tracks[i].mimetype) < 0) {
                    mimetypes += mediaInfo.tracks[i].mimetype + ",";
                }
            }
            flavors = flavors.substring(0, flavors.length - 1);
            mimetypes = mimetypes.substring(0, mimetypes.length - 1);

            var flavorsArray = flavors.split(",");

            var videoDisplays = [];
            var videoSources = [];
            videoSources.audio = [];

            for (i = 0; i < flavorsArray.length; i++) {
                videoSources[extractFlavorMainType(flavorsArray[i])] = [];
            }

            var hasVideo = false
            var hasAudio = false;

            // look for video source
            var duration = 0;
            if (mediaInfo.tracks) {
                $(mediaInfo.tracks).each(function(i, track) {
                    if (track.mimetype && track.type && acceptFormat(track)) {
                        if (track.mimetype.match(/video/g) || track.mimetype.match(/application/g) || track.mimetype.match(/rtmp/g)) {
                            hasVideo = true;
                            if (track.duration > duration) {
                                duration = track.duration;
                            }
                            var resolution = (track.video && track.video.resolution) ? track.video.resolution : "";
                            // filter for different video sources
                            Engage.log("Adding video source: " + track.url + " (" + track.mimetype + ")");
                            if (track.mimetype == "application/dash+xml") {
                                loadDash = true;
                            }
                            if (track.mimetype == "application/x-mpegURL") {
                                loadHls = true;
                            }
                            videoSources[extractFlavorMainType(track.type)].push({
                                src: track.url,
                                type: track.mimetype,
                                typemh: track.type,
                                resolution: resolution
                            });
                        } else if (track.mimetype.match(/audio/g)) {
                            hasAudio = true;
                            if (track.duration > duration) {
                                duration = track.duration;
                            }
                            videoSources.audio.push({
                                src: track.url,
                                type: track.mimetype,
                                typemh: track.type
                            });
                        }
                    }
                });

                if (!hasVideo) {
                    for (i = 0; i < videoSources.length; i++) {
                        if (videoSources[i] !== videoSources.audio) {
                            delete videoSources.flavor;
                        }
                    }
                }

                if (hasVideo || !hasAudio) {
                    delete videoSources.audio;
                }
            }
            if (mediaInfo.attachments && (mediaInfo.attachments.length > 0)) {
                $(mediaInfo.attachments).each(function(i, attachment) {
                    if (attachment.mimetype && attachment.type && attachment.mimetype.match(/image/g) && attachment.type.match(/player/g)) {
                        // filter for different video sources
                        videoSources[extractFlavorMainType(attachment.type)]["poster"] = attachment.url;
                    }
                });
            }
            var i = 0;
            for (var v in videoSources) {
                if (videoSources[v].length > 0) {
                    var name = videoDisplayNamePrefix.concat(i);
                    videoDisplays.push(name);
                    ++i;
                }
            }
            Engage.model.set("videoDataModel", new VideoDataModel(videoDisplays, videoSources, duration));
        }
    }

    function initPlugin() {
        Engage.log("init Plugin " + initCount);
        // only init if plugin template was inserted into the DOM
        if (plugin.inserted) {
            // set path to swf player
            var videojs_swf = plugin.pluginPath + videojs_swf_path;

            Engage.model.on(videoDataModelChange, function() {
                videoDataView = new VideoDataView(this.get("videoDataModel"), plugin.template, videojs_swf);
            });
            Engage.on(plugin.events.mediaPackageModelError.getName(), function(msg) {
                mediapackageError = true;
            });
            Engage.model.get("mediaPackage").on("change", function() {
                setupStreams(this.get("tracks"), this.get("attachments"));
            });
<<<<<<< HEAD
            Engage.on(plugin.events.translate.getName(), function(data) {
                var key = Object.keys(data);
                for (var i = 0; i < key.length; i++) {
                    var lang_value = key[i];
                    translations[lang_value] = data[lang_value];
                }
                /*
        if(videoDataView) {
                    videoDataView.render(); // TODO: Does not work as is, find workaround
        }
        */
            });
=======
>>>>>>> 6061929b
            if (Engage.model.get("mediaPackage").get("tracks")) {
                Engage.log("Mediapackage already available.")
                setupStreams(Engage.model.get("mediaPackage").get("tracks"), Engage.model.get("mediaPackage").get("attachments"));
            }
        }
    }

    // init Event
    Engage.log("Video: Init");
    var relative_plugin_path = Engage.getPluginPath("EngagePluginVideoVideoJS");

    initTranslate(detectLanguage(), function() {
        Engage.log("Videodisplay: Successfully translated.");
        initCount -= 1;
        if (initCount <= 0) {
            initPlugin();
        }
    }, function() {
        Engage.log("Videodisplay: Error translating...");
        initCount -= 1;
        if (initCount <= 0) {
            initPlugin();
        }
    });

    // load video.js lib
    require([relative_plugin_path + videoPath], function(videojs) {
        Engage.log("Video: Lib video loaded");
        initCount -= 1;
        if (initCount <= 0) {
            initPlugin();
        }
    });

    // load synchronize.js lib
    require([relative_plugin_path + synchronizePath], function(videojs) {
        Engage.log("Video: Lib synchronize loaded");
        initCount -= 1;
        if (initCount <= 0) {
            initPlugin();
        }
    });

    // listen on a change/set of the mediaPackage model
    Engage.model.on(mediapackageChange, function() {
        initCount -= 1;
        if (initCount <= 0) {
            initPlugin();
        }
    });

    // all plugins loaded
    Engage.on(plugin.events.plugin_load_done.getName(), function() {
        Engage.log("Video: Plugin load done");
        initCount -= 1;
        if (initCount <= 0) {
            initPlugin();
        }
    });

    return plugin;
});<|MERGE_RESOLUTION|>--- conflicted
+++ resolved
@@ -848,8 +848,6 @@
     function checkVideoDisplaySize() {
         // make sure the video height is not greater than the window height
         if (Engage.model.get("mode") == "mobile") {
-<<<<<<< HEAD
-=======
             var headerHeight = $('#mobile-header').height();
             var footerHeight = $('#mobile-footer').height();
 
@@ -861,8 +859,6 @@
                 $("#" + id_engageContent).css("height", ($(window).height() - total) * 0.9);
                 $("#" + id_engageContent).css("width", $(window).width() * 0.9);
             };
->>>>>>> 6061929b
-
         } else {
             $("#" + id_engageContent).css("max-width", "");
             for (var i = 0; i < videoDisplaySizeTimesCheck; ++i) {
@@ -1284,7 +1280,6 @@
             Engage.model.get("mediaPackage").on("change", function() {
                 setupStreams(this.get("tracks"), this.get("attachments"));
             });
-<<<<<<< HEAD
             Engage.on(plugin.events.translate.getName(), function(data) {
                 var key = Object.keys(data);
                 for (var i = 0; i < key.length; i++) {
@@ -1297,8 +1292,6 @@
         }
         */
             });
-=======
->>>>>>> 6061929b
             if (Engage.model.get("mediaPackage").get("tracks")) {
                 Engage.log("Mediapackage already available.")
                 setupStreams(Engage.model.get("mediaPackage").get("tracks"), Engage.model.get("mediaPackage").get("attachments"));
