--- conflicted
+++ resolved
@@ -459,15 +459,6 @@
                         videojs(value[0]).src(track[0].src);
                     }
                 }
-<<<<<<< HEAD
-=======
-                if (pressedPlayOnce && (currentTime > 0)) {
-                    window.setTimeout(function() {
-                        initSynchronize();
-                        Engage.trigger(plugin.events.seek.getName(), currentTime);
-                    }, timer_qualitychange);
-                }
->>>>>>> 5e8309e6
             }
             if (pressedPlayOnce && (currentTime > 0)) {
                 window.setTimeout(function() {
