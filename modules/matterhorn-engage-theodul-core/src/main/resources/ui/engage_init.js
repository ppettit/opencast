/*global requirejs*/
requirejs.config({
    baseUrl: "js/lib",
    paths: {
        engage: "../engage",
        plugins: "/engage/plugin/*/static"
    },
    shim: {
        "bootstrap": {
            //script dependencies
            deps: ["jquery"],
            //global variable
            exports: "Bootstrap"
        },
        "backbone": {
            //script dependencies
            deps: ["underscore", "jquery"],
            //global variable
            exports: "Backbone"
        },
        "underscore": {
            //global variable
            exports: "_"
        },
        "jquery.mobile": {
            //script dependencies
            deps: ["jquery"]
        },
        "mousetrap": {
            exports: "Mousetrap"
        },
        "moment": {
            exports: "Moment"
        },
        "basil": {
            exports: "Basil"
        },
<<<<<<< HEAD
        "punch": {
            deps: ["jquery", "jquery-ui"]
=======
        "bootbox": {
            exports: "Bootbox"
>>>>>>> 4f977130
        }
    }
});
var PLUGIN_MANAGER_PATH = "/engage/theodul/manager/list.json";
var PLUGIN_PATH = "/engage/theodul/plugin/";
//start core logic
require(["engage/engage_core"]);<|MERGE_RESOLUTION|>--- conflicted
+++ resolved
@@ -35,13 +35,8 @@
         "basil": {
             exports: "Basil"
         },
-<<<<<<< HEAD
-        "punch": {
-            deps: ["jquery", "jquery-ui"]
-=======
         "bootbox": {
             exports: "Bootbox"
->>>>>>> 4f977130
         }
     }
 });
