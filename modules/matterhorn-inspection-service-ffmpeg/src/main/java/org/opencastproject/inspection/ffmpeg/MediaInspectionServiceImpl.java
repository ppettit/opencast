--- conflicted
+++ resolved
@@ -36,11 +36,7 @@
 import org.opencastproject.util.LoadUtil;
 import org.opencastproject.workspace.api.Workspace;
 
-<<<<<<< HEAD
-import org.apache.commons.lang.StringUtils;
-=======
 import org.apache.commons.lang3.StringUtils;
->>>>>>> 6d62ae35
 import org.apache.tika.parser.Parser;
 import org.osgi.service.cm.ConfigurationException;
 import org.osgi.service.cm.ManagedService;
@@ -109,7 +105,8 @@
     final String path = cc.getBundleContext().getProperty(FFmpegAnalyzer.FFPROBE_BINARY_CONFIG);
     final String ffprobeBinary;
     if (path == null) {
-      logger.debug("DEFAULT " + FFmpegAnalyzer.FFPROBE_BINARY_CONFIG + ": " + FFmpegAnalyzer.FFPROBE_BINARY_DEFAULT);
+      logger.debug("DEFAULT " + FFmpegAnalyzer.FFPROBE_BINARY_CONFIG + ": "
+          + FFmpegAnalyzer.FFPROBE_BINARY_DEFAULT);
       ffprobeBinary = FFmpegAnalyzer.FFPROBE_BINARY_DEFAULT;
     } else {
       logger.debug("FFprobe config binary: {}", path);
@@ -124,6 +121,7 @@
    * @see org.osgi.service.cm.ManagedService#updated(java.util.Dictionary)
    */
   @Override
+  @SuppressWarnings("unchecked")
   public void updated(Dictionary properties) throws ConfigurationException {
     if (properties == null)
       return;
@@ -195,23 +193,13 @@
    */
   @Override
   public Job enrich(final MediaPackageElement element, final boolean override) throws MediaInspectionException,
-<<<<<<< HEAD
-         MediaPackageException {
-           try {
-             return serviceRegistry.createJob(JOB_TYPE, Operation.Enrich.toString(),
-                 Arrays.asList(MediaPackageElementParser.getAsXml(element), Boolean.toString(override)), enrichJobLoad);
-           } catch (ServiceRegistryException e) {
-             throw new MediaInspectionException(e);
-           }
-=======
           MediaPackageException {
     try {
       return serviceRegistry.createJob(JOB_TYPE, Operation.Enrich.toString(),
-              Arrays.asList(MediaPackageElementParser.getAsXml(element), Boolean.toString(override)));
+          Arrays.asList(MediaPackageElementParser.getAsXml(element), Boolean.toString(override)), enrichJobLoad);
     } catch (ServiceRegistryException e) {
       throw new MediaInspectionException(e);
     }
->>>>>>> 6d62ae35
   }
 
   protected void setWorkspace(Workspace workspace) {
