/**
 * Licensed to The Apereo Foundation under one or more contributor license
 * agreements. See the NOTICE file distributed with this work for additional
 * information regarding copyright ownership.
 *
 *
 * The Apereo Foundation licenses this file to you under the Educational
 * Community License, Version 2.0 (the "License"); you may not use this file
 * except in compliance with the License. You may obtain a copy of the License
 * at:
 *
 *   http://opensource.org/licenses/ecl2.txt
 *
 * Unless required by applicable law or agreed to in writing, software
 * distributed under the License is distributed on an "AS IS" BASIS, WITHOUT
 * WARRANTIES OR CONDITIONS OF ANY KIND, either express or implied.  See the
 * License for the specific language governing permissions and limitations under
 * the License.
 *
 */

package org.opencastproject.inspection.ffmpeg;

import org.opencastproject.inspection.api.MediaInspectionException;
import org.opencastproject.inspection.api.MediaInspectionService;
import org.opencastproject.job.api.AbstractJobProducer;
import org.opencastproject.job.api.Job;
import org.opencastproject.mediapackage.MediaPackageElement;
import org.opencastproject.mediapackage.MediaPackageElementParser;
import org.opencastproject.mediapackage.MediaPackageException;
import org.opencastproject.security.api.OrganizationDirectoryService;
import org.opencastproject.security.api.SecurityService;
import org.opencastproject.security.api.UserDirectoryService;
import org.opencastproject.serviceregistry.api.ServiceRegistry;
import org.opencastproject.serviceregistry.api.ServiceRegistryException;
import org.opencastproject.util.LoadUtil;
import org.opencastproject.workspace.api.Workspace;

import org.apache.tika.parser.Parser;
import org.osgi.service.component.ComponentContext;
import org.slf4j.Logger;
import org.slf4j.LoggerFactory;

import java.net.URI;
import java.util.Arrays;
import java.util.List;

/** Inspects media via ffprobe. */
<<<<<<< HEAD
public class MediaInspectionServiceImpl extends AbstractJobProducer implements MediaInspectionService {
=======
public class MediaInspectionServiceImpl extends AbstractJobProducer implements MediaInspectionService, ManagedService {

  /** The load introduced on the system by creating an inspect job */
  public static final float DEFAULT_INSPECT_JOB_LOAD = 1.0f;

  /** The load introduced on the system by creating an enrich job */
  public static final float DEFAULT_ENRICH_JOB_LOAD = 1.0f;

  /** The key to look for in the service configuration file to override the {@link DEFAULT_INSPECT_JOB_LOAD} */
  public static final String INSPECT_JOB_LOAD_KEY = "job.load.inspect";

  /** The key to look for in the service configuration file to override the {@link DEFAULT_ENRICH_JOB_LOAD} */
  public static final String ENRICH_JOB_LOAD_KEY = "job.load.enrich";

  /** The load introduced on the system by creating an inspect job */
  private float inspectJobLoad = DEFAULT_INSPECT_JOB_LOAD;

  /** The load introduced on the system by creating an enrich job */
  private float enrichJobLoad = DEFAULT_ENRICH_JOB_LOAD;

>>>>>>> 1e8129b8
  private static final Logger logger = LoggerFactory.getLogger(MediaInspectionServiceImpl.class);

  /** List of available operations on jobs */
  private enum Operation {
    Inspect, Enrich
  }

  private Workspace workspace;
  private ServiceRegistry serviceRegistry;
  private SecurityService securityService = null;
  private UserDirectoryService userDirectoryService = null;
  private OrganizationDirectoryService organizationDirectoryService = null;
  private Parser tikaParser;

  private volatile MediaInspector inspector;

  /**
   * Sets the Apache Tika parser.
   * 
   * @param tikaParser
   */
  public void setTikaParser(Parser tikaParser) {
    this.tikaParser = tikaParser;
  }

  /** Creates a new media inspection service instance. */
  public MediaInspectionServiceImpl() {
    super(JOB_TYPE);
  }

  public void activate(ComponentContext cc) {
    /* Configure analyzer */
    final String path = cc.getBundleContext().getProperty(FFmpegAnalyzer.FFPROBE_BINARY_CONFIG);
    final String ffprobeBinary;
    if (path == null) {
      logger.debug("DEFAULT " + FFmpegAnalyzer.FFPROBE_BINARY_CONFIG + ": "
          + FFmpegAnalyzer.FFPROBE_BINARY_DEFAULT);
      ffprobeBinary = FFmpegAnalyzer.FFPROBE_BINARY_DEFAULT;
    } else {
      logger.debug("FFprobe config binary: {}", path);
      ffprobeBinary = path;
    }
    inspector = new MediaInspector(workspace, tikaParser, ffprobeBinary);
  }

  /**
   * {@inheritDoc}
   *
<<<<<<< HEAD
=======
   * @see org.osgi.service.cm.ManagedService#updated(java.util.Dictionary)
   */
  @Override
  @SuppressWarnings("unchecked")
  public void updated(Dictionary properties) throws ConfigurationException {
    if (properties == null)
      return;
    final String path = StringUtils.trimToNull((String) properties.get(FFmpegAnalyzer.FFPROBE_BINARY_CONFIG));
    if (path != null) {
      logger.info("Setting the path to ffprobe to " + path);
      inspector = new MediaInspector(workspace, tikaParser, path);
    }

    inspectJobLoad = LoadUtil.getConfiguredLoadValue(properties, INSPECT_JOB_LOAD_KEY, DEFAULT_INSPECT_JOB_LOAD, serviceRegistry);
    enrichJobLoad = LoadUtil.getConfiguredLoadValue(properties, ENRICH_JOB_LOAD_KEY, DEFAULT_ENRICH_JOB_LOAD, serviceRegistry);
  }

  /**
   * {@inheritDoc}
   *
>>>>>>> 1e8129b8
   * @see org.opencastproject.job.api.AbstractJobProducer#process(org.opencastproject.job.api.Job)
   */
  @Override
  protected String process(Job job) throws Exception {
    Operation op = null;
    String operation = job.getOperation();
    List<String> arguments = job.getArguments();
    try {
      op = Operation.valueOf(operation);
      MediaPackageElement inspectedElement = null;
      switch (op) {
        case Inspect:
          URI uri = URI.create(arguments.get(0));
          inspectedElement = inspector.inspectTrack(uri);
          break;
        case Enrich:
          MediaPackageElement element = MediaPackageElementParser.getFromXml(arguments.get(0));
          boolean overwrite = Boolean.parseBoolean(arguments.get(1));
          inspectedElement = inspector.enrich(element, overwrite);
          break;
        default:
          throw new IllegalStateException("Don't know how to handle operation '" + operation + "'");
      }
      return MediaPackageElementParser.getAsXml(inspectedElement);
    } catch (IllegalArgumentException e) {
      throw new ServiceRegistryException("This service can't handle operations of type '" + op + "'", e);
    } catch (IndexOutOfBoundsException e) {
      throw new ServiceRegistryException("This argument list for operation '" + op + "' does not meet expectations", e);
    } catch (Exception e) {
      throw new ServiceRegistryException("Error handling operation '" + op + "'", e);
    }
  }

  /**
   * {@inheritDoc}
   *
   * @see org.opencastproject.inspection.api.MediaInspectionService#inspect(java.net.URI)
   */
  @Override
  public Job inspect(URI uri) throws MediaInspectionException {
    try {
      return serviceRegistry.createJob(JOB_TYPE, Operation.Inspect.toString(), Arrays.asList(uri.toString()), inspectJobLoad);
    } catch (ServiceRegistryException e) {
      throw new MediaInspectionException(e);
    }
  }

  /**
   * {@inheritDoc}
   *
   * @see org.opencastproject.inspection.api.MediaInspectionService#enrich(org.opencastproject.mediapackage.MediaPackageElement,
   *      boolean)
   */
  @Override
  public Job enrich(final MediaPackageElement element, final boolean override) throws MediaInspectionException,
          MediaPackageException {
    try {
      return serviceRegistry.createJob(JOB_TYPE, Operation.Enrich.toString(),
          Arrays.asList(MediaPackageElementParser.getAsXml(element), Boolean.toString(override)), enrichJobLoad);
    } catch (ServiceRegistryException e) {
      throw new MediaInspectionException(e);
    }
  }

  protected void setWorkspace(Workspace workspace) {
    logger.debug("setting " + workspace);
    this.workspace = workspace;
  }

  protected void setServiceRegistry(ServiceRegistry jobManager) {
    this.serviceRegistry = jobManager;
  }

  /**
   * {@inheritDoc}
   * 
   * @see org.opencastproject.job.api.AbstractJobProducer#getServiceRegistry()
   */
  @Override
  protected ServiceRegistry getServiceRegistry() {
    return serviceRegistry;
  }

  /**
   * Callback for setting the security service.
   * 
   * @param securityService
   *          the securityService to set
   */
  public void setSecurityService(SecurityService securityService) {
    this.securityService = securityService;
  }

  /**
   * Callback for setting the user directory service.
   * 
   * @param userDirectoryService
   *          the userDirectoryService to set
   */
  public void setUserDirectoryService(UserDirectoryService userDirectoryService) {
    this.userDirectoryService = userDirectoryService;
  }

  /**
   * Sets a reference to the organization directory service.
   * 
   * @param organizationDirectory
   *          the organization directory
   */
  public void setOrganizationDirectoryService(OrganizationDirectoryService organizationDirectory) {
    this.organizationDirectoryService = organizationDirectory;
  }

  /**
   * {@inheritDoc}
   * 
   * @see org.opencastproject.job.api.AbstractJobProducer#getSecurityService()
   */
  @Override
  protected SecurityService getSecurityService() {
    return securityService;
  }

  /**
   * {@inheritDoc}
   * 
   * @see org.opencastproject.job.api.AbstractJobProducer#getUserDirectoryService()
   */
  @Override
  protected UserDirectoryService getUserDirectoryService() {
    return userDirectoryService;
  }

  /**
   * {@inheritDoc}
   * 
   * @see org.opencastproject.job.api.AbstractJobProducer#getOrganizationDirectoryService()
   */
  @Override
  protected OrganizationDirectoryService getOrganizationDirectoryService() {
    return organizationDirectoryService;
  }
}<|MERGE_RESOLUTION|>--- conflicted
+++ resolved
@@ -37,18 +37,18 @@
 import org.opencastproject.workspace.api.Workspace;
 
 import org.apache.tika.parser.Parser;
+import org.osgi.service.cm.ConfigurationException;
+import org.osgi.service.cm.ManagedService;
 import org.osgi.service.component.ComponentContext;
 import org.slf4j.Logger;
 import org.slf4j.LoggerFactory;
 
 import java.net.URI;
 import java.util.Arrays;
+import java.util.Dictionary;
 import java.util.List;
 
 /** Inspects media via ffprobe. */
-<<<<<<< HEAD
-public class MediaInspectionServiceImpl extends AbstractJobProducer implements MediaInspectionService {
-=======
 public class MediaInspectionServiceImpl extends AbstractJobProducer implements MediaInspectionService, ManagedService {
 
   /** The load introduced on the system by creating an inspect job */
@@ -69,7 +69,6 @@
   /** The load introduced on the system by creating an enrich job */
   private float enrichJobLoad = DEFAULT_ENRICH_JOB_LOAD;
 
->>>>>>> 1e8129b8
   private static final Logger logger = LoggerFactory.getLogger(MediaInspectionServiceImpl.class);
 
   /** List of available operations on jobs */
@@ -88,7 +87,7 @@
 
   /**
    * Sets the Apache Tika parser.
-   * 
+   *
    * @param tikaParser
    */
   public void setTikaParser(Parser tikaParser) {
@@ -105,8 +104,7 @@
     final String path = cc.getBundleContext().getProperty(FFmpegAnalyzer.FFPROBE_BINARY_CONFIG);
     final String ffprobeBinary;
     if (path == null) {
-      logger.debug("DEFAULT " + FFmpegAnalyzer.FFPROBE_BINARY_CONFIG + ": "
-          + FFmpegAnalyzer.FFPROBE_BINARY_DEFAULT);
+      logger.debug("DEFAULT " + FFmpegAnalyzer.FFPROBE_BINARY_CONFIG + ": " + FFmpegAnalyzer.FFPROBE_BINARY_DEFAULT);
       ffprobeBinary = FFmpegAnalyzer.FFPROBE_BINARY_DEFAULT;
     } else {
       logger.debug("FFprobe config binary: {}", path);
@@ -118,29 +116,22 @@
   /**
    * {@inheritDoc}
    *
-<<<<<<< HEAD
-=======
    * @see org.osgi.service.cm.ManagedService#updated(java.util.Dictionary)
    */
   @Override
-  @SuppressWarnings("unchecked")
   public void updated(Dictionary properties) throws ConfigurationException {
     if (properties == null)
       return;
-    final String path = StringUtils.trimToNull((String) properties.get(FFmpegAnalyzer.FFPROBE_BINARY_CONFIG));
-    if (path != null) {
-      logger.info("Setting the path to ffprobe to " + path);
-      inspector = new MediaInspector(workspace, tikaParser, path);
-    }
-
-    inspectJobLoad = LoadUtil.getConfiguredLoadValue(properties, INSPECT_JOB_LOAD_KEY, DEFAULT_INSPECT_JOB_LOAD, serviceRegistry);
-    enrichJobLoad = LoadUtil.getConfiguredLoadValue(properties, ENRICH_JOB_LOAD_KEY, DEFAULT_ENRICH_JOB_LOAD, serviceRegistry);
-  }
-
-  /**
-   * {@inheritDoc}
-   *
->>>>>>> 1e8129b8
+
+    inspectJobLoad = LoadUtil.getConfiguredLoadValue(properties, INSPECT_JOB_LOAD_KEY, DEFAULT_INSPECT_JOB_LOAD,
+            serviceRegistry);
+    enrichJobLoad = LoadUtil.getConfiguredLoadValue(properties, ENRICH_JOB_LOAD_KEY, DEFAULT_ENRICH_JOB_LOAD,
+            serviceRegistry);
+  }
+
+  /**
+   * {@inheritDoc}
+   *
    * @see org.opencastproject.job.api.AbstractJobProducer#process(org.opencastproject.job.api.Job)
    */
   @Override
@@ -182,7 +173,8 @@
   @Override
   public Job inspect(URI uri) throws MediaInspectionException {
     try {
-      return serviceRegistry.createJob(JOB_TYPE, Operation.Inspect.toString(), Arrays.asList(uri.toString()), inspectJobLoad);
+      return serviceRegistry.createJob(JOB_TYPE, Operation.Inspect.toString(), Arrays.asList(uri.toString()),
+              inspectJobLoad);
     } catch (ServiceRegistryException e) {
       throw new MediaInspectionException(e);
     }
@@ -195,11 +187,11 @@
    *      boolean)
    */
   @Override
-  public Job enrich(final MediaPackageElement element, final boolean override) throws MediaInspectionException,
-          MediaPackageException {
+  public Job enrich(final MediaPackageElement element, final boolean override)
+          throws MediaInspectionException, MediaPackageException {
     try {
       return serviceRegistry.createJob(JOB_TYPE, Operation.Enrich.toString(),
-          Arrays.asList(MediaPackageElementParser.getAsXml(element), Boolean.toString(override)), enrichJobLoad);
+              Arrays.asList(MediaPackageElementParser.getAsXml(element), Boolean.toString(override)), enrichJobLoad);
     } catch (ServiceRegistryException e) {
       throw new MediaInspectionException(e);
     }
@@ -216,7 +208,7 @@
 
   /**
    * {@inheritDoc}
-   * 
+   *
    * @see org.opencastproject.job.api.AbstractJobProducer#getServiceRegistry()
    */
   @Override
@@ -226,7 +218,7 @@
 
   /**
    * Callback for setting the security service.
-   * 
+   *
    * @param securityService
    *          the securityService to set
    */
@@ -236,7 +228,7 @@
 
   /**
    * Callback for setting the user directory service.
-   * 
+   *
    * @param userDirectoryService
    *          the userDirectoryService to set
    */
@@ -246,7 +238,7 @@
 
   /**
    * Sets a reference to the organization directory service.
-   * 
+   *
    * @param organizationDirectory
    *          the organization directory
    */
@@ -256,7 +248,7 @@
 
   /**
    * {@inheritDoc}
-   * 
+   *
    * @see org.opencastproject.job.api.AbstractJobProducer#getSecurityService()
    */
   @Override
@@ -266,7 +258,7 @@
 
   /**
    * {@inheritDoc}
-   * 
+   *
    * @see org.opencastproject.job.api.AbstractJobProducer#getUserDirectoryService()
    */
   @Override
@@ -276,7 +268,7 @@
 
   /**
    * {@inheritDoc}
-   * 
+   *
    * @see org.opencastproject.job.api.AbstractJobProducer#getOrganizationDirectoryService()
    */
   @Override
