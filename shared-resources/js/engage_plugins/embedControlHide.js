--- conflicted
+++ resolved
@@ -115,10 +115,7 @@
 		$('#oc-link-advanced-player').css('marginLeft', '-'+_width+'px');
             }
 	} else {
-<<<<<<< HEAD
-=======
 	    $('#oc-link-advanced-player img').css({position: 'absolute'});
->>>>>>> f9626ee3
 	    $('#oc_flash-player').height($('#oc_flash-player').height() - 45);
 	}
 
